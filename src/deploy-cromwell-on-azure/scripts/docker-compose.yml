--- conflicted
+++ resolved
@@ -27,9 +27,7 @@
       - DockerInDockerImageName=$DockerInDockerImageName
       - BlobxferImageName=$BlobxferImageName
       - DisableBatchNodesPublicIpAddress=$DisableBatchNodesPublicIpAddress
-<<<<<<< HEAD
       - PrivateContainerRegistry=$PrivateContainerRegistry
-=======
       - BatchImageOffer=$BatchImageOffer
       - BatchImagePublisher=$BatchImagePublisher
       - BatchImageSku=$BatchImageSku
@@ -45,7 +43,6 @@
       - MarthaUrl=$MarthaUrl
       - MarthaKeyVaultName=$MarthaKeyVaultName
       - MarthaSecretName=$MarthaSecretName
->>>>>>> 8f1e417f
     expose:
       - "80"
     volumes:
