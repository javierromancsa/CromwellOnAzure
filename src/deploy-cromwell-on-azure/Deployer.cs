﻿// Copyright (c) Microsoft Corporation.
// Licensed under the MIT License.

using System;
using System.Collections.Generic;
using System.Diagnostics;
using System.IdentityModel.Tokens.Jwt;
using System.IO;
using System.Linq;
using System.Text;
using System.Text.RegularExpressions;
using System.Threading;
using System.Threading.Tasks;
using Azure.Storage;
using Azure.Storage.Blobs;
using Microsoft.Azure.Management.Batch;
using Microsoft.Azure.Management.Batch.Models;
using Microsoft.Azure.Management.Compute.Fluent;
using Microsoft.Azure.Management.Compute.Fluent.Models;
using Microsoft.Azure.Management.ContainerRegistry.Fluent;
using Microsoft.Azure.Management.CosmosDB.Fluent;
using Microsoft.Azure.Management.CosmosDB.Fluent.Models;
using Microsoft.Azure.Management.Fluent;
using Microsoft.Azure.Management.Graph.RBAC.Fluent;
using Microsoft.Azure.Management.Graph.RBAC.Fluent.Models;
using Microsoft.Azure.Management.Msi.Fluent;
using Microsoft.Azure.Management.Network.Fluent;
using Microsoft.Azure.Management.Network.Fluent.Models;
using Microsoft.Azure.Management.ResourceManager.Fluent;
using Microsoft.Azure.Management.ResourceManager.Fluent.Authentication;
using Microsoft.Azure.Management.ResourceManager.Fluent.Core;
using Microsoft.Azure.Management.Storage.Fluent;
using Microsoft.Azure.Services.AppAuthentication;
using Microsoft.Rest;
using Microsoft.Rest.Azure.OData;
using Newtonsoft.Json;
using Polly;
using Polly.Retry;
using Renci.SshNet;
using Renci.SshNet.Common;
using Common;

namespace CromwellOnAzureDeployer
{
    public class Deployer
    {
        private static readonly AsyncRetryPolicy roleAssignmentHashConflictRetryPolicy = Policy
            .Handle<Microsoft.Rest.Azure.CloudException>(cloudException => cloudException.Body.Code.Equals("HashConflictOnDifferentRoleAssignmentIds"))
            .RetryAsync();

        private static readonly AsyncRetryPolicy sshCommandRetryPolicy = Policy
            .Handle<Exception>(ex => !(ex is SshAuthenticationException && ex.Message.StartsWith("Permission")))
            .WaitAndRetryAsync(5, retryAttempt => TimeSpan.FromSeconds(5));

        private const string WorkflowsContainerName = "workflows";
        private const string ConfigurationContainerName = "configuration";
        private const string CromwellConfigurationFileName = "cromwell-application.conf";
        private const string ContainersToMountFileName = "containers-to-mount";
        private const string AllowedVmSizesFileName = "allowed-vm-sizes";
        private const string InputsContainerName = "inputs";
        private const string CromwellAzureRootDir = "/data/cromwellazure";
        private const string CromwellAzureRootDirSymLink = "/cromwellazure";    // This path is present in all CoA versions

        private const string SshNsgRuleName = "SSH";

        private readonly CancellationTokenSource cts = new();

        private readonly List<string> requiredResourceProviders = new()
        {
                "Microsoft.Authorization",
                "Microsoft.Batch",
                "Microsoft.Compute",
                "Microsoft.DocumentDB",
                "Microsoft.OperationalInsights",
                "Microsoft.insights",
                "Microsoft.Network",
                "Microsoft.Storage"
            };

        private Configuration configuration { get; set; }
        private TokenCredentials tokenCredentials;
        private IAzure azureSubscriptionClient { get; set; }
        private Microsoft.Azure.Management.Fluent.Azure.IAuthenticated azureClient { get; set; }
        private IResourceManager resourceManagerClient { get; set; }
        private AzureCredentials azureCredentials { get; set; }
        private IEnumerable<string> subscriptionIds { get; set; }
        private bool SkipBillingReaderRoleAssignment { get; set; }
        private bool isResourceGroupCreated { get; set; }

        public Deployer(Configuration configuration)
        {
            this.configuration = configuration;
        }

        public async Task<int> DeployAsync()
        {
            var mainTimer = Stopwatch.StartNew();

            try
            {
                ValidateInitialCommandLineArgsAsync();

                RefreshableConsole.WriteLine("Running...");

                await ValidateTokenProviderAsync();

                tokenCredentials = new TokenCredentials(new RefreshableAzureServiceTokenProvider("https://management.azure.com/"));
                azureCredentials = new AzureCredentials(tokenCredentials, null, null, AzureEnvironment.AzureGlobalCloud);
                azureClient = GetAzureClient(azureCredentials);
                azureSubscriptionClient = azureClient.WithSubscription(configuration.SubscriptionId);
                subscriptionIds = (await azureClient.Subscriptions.ListAsync()).Select(s => s.SubscriptionId);
                resourceManagerClient = GetResourceManagerClient(azureCredentials);

                await ValidateSubscriptionAndResourceGroupAsync(configuration);

                IResourceGroup resourceGroup = null;
                BatchAccount batchAccount = null;
                IGenericResource logAnalyticsWorkspace = null;
                IGenericResource appInsights = null;
                ICosmosDBAccount cosmosDb = null;
                IStorageAccount storageAccount = null;
                IVirtualMachine linuxVm = null;
                INetworkSecurityGroup networkSecurityGroup = null;
                IIdentity managedIdentity = null;
                ConnectionInfo sshConnectionInfo = null;

                try
                {
                    if (configuration.Update)
                    {
                        resourceGroup = await azureSubscriptionClient.ResourceGroups.GetByNameAsync(configuration.ResourceGroupName);

                        var targetVersion = Utility.DelimitedTextToDictionary(Utility.GetFileContent("scripts", "env-00-coa-version.txt")).GetValueOrDefault("CromwellOnAzureVersion");

                        RefreshableConsole.WriteLine($"Upgrading Cromwell on Azure instance in resource group '{resourceGroup.Name}' to version {targetVersion}...");

                        var existingVms = await azureSubscriptionClient.VirtualMachines.ListByResourceGroupAsync(configuration.ResourceGroupName);

                        if (!existingVms.Any())
                        {
                            throw new ValidationException($"Update was requested but resource group {configuration.ResourceGroupName} does not contain any virtual machines.");
                        }

                        if (existingVms.Count() > 1 && string.IsNullOrWhiteSpace(configuration.VmName))
                        {
                            throw new ValidationException($"Resource group {configuration.ResourceGroupName} contains multiple virtual machines. {nameof(configuration.VmName)} must be provided.");
                        }

                        if (!string.IsNullOrWhiteSpace(configuration.VmName))
                        {
                            linuxVm = existingVms.FirstOrDefault(vm => vm.Name.Equals(configuration.VmName, StringComparison.OrdinalIgnoreCase));

                            if (linuxVm is null)
                            {
                                throw new ValidationException($"Virtual machine {configuration.VmName} does not exist in resource group {configuration.ResourceGroupName}.");
                            }
                        }
                        else
                        {
                            linuxVm = existingVms.Single();
                        }

                        configuration.VmName = linuxVm.Name;
                        configuration.RegionName = linuxVm.RegionName;
                        configuration.PrivateNetworking = linuxVm.GetPrimaryPublicIPAddress() is null;

                        networkSecurityGroup = (await azureSubscriptionClient.NetworkSecurityGroups.ListByResourceGroupAsync(configuration.ResourceGroupName)).FirstOrDefault(g => g.NetworkInterfaceIds.Contains(linuxVm.GetPrimaryNetworkInterface().Id));

                        if (!configuration.PrivateNetworking.GetValueOrDefault() && networkSecurityGroup is null)
                        {
                            if (string.IsNullOrWhiteSpace(configuration.NetworkSecurityGroupName))
                            {
                                configuration.NetworkSecurityGroupName = SdkContext.RandomResourceName($"{configuration.MainIdentifierPrefix}", 15);
                            }

                            networkSecurityGroup = await CreateNetworkSecurityGroupAsync(resourceGroup, configuration.NetworkSecurityGroupName);
                            await AssociateNicWithNetworkSecurityGroupAsync(linuxVm.GetPrimaryNetworkInterface(), networkSecurityGroup);
                        }

                        await EnableSsh(networkSecurityGroup);

                        sshConnectionInfo = GetSshConnectionInfo(linuxVm, configuration.VmUsername, configuration.VmPassword);

                        await WaitForSshConnectivityAsync(sshConnectionInfo);

                        await ConfigureVmAsync(sshConnectionInfo, managedIdentity);

                        var accountNames = Utility.DelimitedTextToDictionary((await ExecuteCommandOnVirtualMachineWithRetriesAsync(sshConnectionInfo, $"cat {CromwellAzureRootDir}/env-01-account-names.txt || echo ''")).Output);

                        if (!accountNames.Any())
                        {
                            throw new ValidationException($"Could not retrieve account names from virtual machine {configuration.VmName}.");
                        }

                        if (!accountNames.TryGetValue("ManagedIdentityClientId", out var existingUserManagedIdentity))
                        {
                            managedIdentity = await ReplaceSystemManagedIdentityWithUserManagedIdentityAsync(resourceGroup, linuxVm);
                        }
                        else
                        {
                            managedIdentity = await linuxVm.UserAssignedManagedServiceIdentityIds.Select(GetIdentityByIdAsync).FirstOrDefault(MatchesClientId);

                            if (managedIdentity is null)
                            {
                                throw new ValidationException($"The managed identity, referenced by the VM configuration retrieved from virtual machine {configuration.VmName}, does not exist or is not accessible to the current user. ");
                            }

                            Task<IIdentity> GetIdentityByIdAsync(string id) => azureSubscriptionClient.Identities.GetByIdAsync(id);

                            bool MatchesClientId(Task<IIdentity> identity)
                            {
                                try
                                {
                                    return existingUserManagedIdentity.Equals(identity.Result.ClientId, StringComparison.OrdinalIgnoreCase);
                                }
                                catch
                                {
                                    _ = identity.Exception;
                                    return false;
                                }
                            }
                        }

                        if (!accountNames.TryGetValue("BatchAccountName", out var batchAccountName))
                        {
                            throw new ValidationException($"Could not retrieve the Batch account name from virtual machine {configuration.VmName}.");
                        }

                        batchAccount = await GetExistingBatchAccountAsync(batchAccountName)
                            ?? throw new ValidationException($"Batch account {batchAccountName}, referenced by the VM configuration, does not exist in region {configuration.RegionName} or is not accessible to the current user.");

                        configuration.BatchAccountName = batchAccountName;

                        if (!accountNames.TryGetValue("DefaultStorageAccountName", out var storageAccountName))
                        {
                            throw new ValidationException($"Could not retrieve the default storage account name from virtual machine {configuration.VmName}.");
                        }

                        storageAccount = await GetExistingStorageAccountAsync(storageAccountName)
                            ?? throw new ValidationException($"Storage account {storageAccountName}, referenced by the VM configuration, does not exist in region {configuration.RegionName} or is not accessible to the current user.");

                        configuration.StorageAccountName = storageAccountName;

                        if (!accountNames.TryGetValue("CosmosDbAccountName", out var cosmosDbAccountName))
                        {
                            throw new ValidationException($"Could not retrieve the CosmosDb account name from virtual machine {configuration.VmName}.");
                        }

                        cosmosDb = (await azureSubscriptionClient.CosmosDBAccounts.ListByResourceGroupAsync(configuration.ResourceGroupName))
                            .FirstOrDefault(a => a.Name.Equals(cosmosDbAccountName, StringComparison.OrdinalIgnoreCase))
                                ?? throw new ValidationException($"CosmosDb account {cosmosDbAccountName} does not exist in resource group {configuration.ResourceGroupName}.");

                        configuration.CosmosDbAccountName = cosmosDbAccountName;

                        await WriteNonPersonalizedFilesToStorageAccountAsync(storageAccount);

                        var installedVersion = await GetInstalledCromwellOnAzureVersionAsync(sshConnectionInfo);

                        if (installedVersion is null)
                        {
                            // If upgrading from pre-2.1 version, patch the installed Cromwell configuration file (disable call caching and default to preemptible)
                            await PatchCromwellConfigurationFileV200Async(storageAccount);
                            await SetCosmosDbContainerAutoScaleAsync(cosmosDb);
                        }

                        if (installedVersion is null || installedVersion < new Version(2, 1))
                        {
                            await PatchContainersToMountFileV210Async(storageAccount, managedIdentity.Name);
                        }

                        if (installedVersion is null || installedVersion < new Version(2, 2))
                        {
                            await PatchContainersToMountFileV220Async(storageAccount);
                        }

                        if (installedVersion is null || installedVersion < new Version(2, 4))
                        {
                            await PatchContainersToMountFileV240Async(storageAccount);
                            await PatchAccountNamesFileV240Async(sshConnectionInfo, managedIdentity);
                        }

                        if (installedVersion is null || installedVersion < new Version(2, 5))
                        {
                            await MitigateChaosDbV250Async(cosmosDb);
                        }

                        if (installedVersion is null || installedVersion < new Version(3, 0))
                        {
                            await PatchCromwellConfigurationFileV300Async(storageAccount);
                            await AddNewSettingsV300Async(sshConnectionInfo);
                            await UpgradeBlobfuseV300Async(sshConnectionInfo);
                            await DisableDockerServiceV300Async(sshConnectionInfo);

                            RefreshableConsole.WriteLine($"It's recommended to update the default CoA storage account to a General Purpose v2 account.", ConsoleColor.Yellow);
                            RefreshableConsole.WriteLine($"To do that, navigate to the storage account in the Azure Portal,", ConsoleColor.Yellow);
                            RefreshableConsole.WriteLine($"Configuration tab, and click 'Upgrade.'", ConsoleColor.Yellow);
                        }
                    }

                    if (!configuration.Update)
                    {
                        ValidateRegionName(configuration.RegionName);
                        ValidateMainIdentifierPrefix(configuration.MainIdentifierPrefix);
                        storageAccount = await ValidateAndGetExistingStorageAccountAsync();
                        batchAccount = await ValidateAndGetExistingBatchAccountAsync();

                        if (string.IsNullOrWhiteSpace(configuration.BatchAccountName))
                        {
                            configuration.BatchAccountName = SdkContext.RandomResourceName($"{configuration.MainIdentifierPrefix}", 15);
                        }

                        if (string.IsNullOrWhiteSpace(configuration.StorageAccountName))
                        {
                            configuration.StorageAccountName = SdkContext.RandomResourceName($"{configuration.MainIdentifierPrefix}", 24);
                        }

                        if (string.IsNullOrWhiteSpace(configuration.NetworkSecurityGroupName))
                        {
                            configuration.NetworkSecurityGroupName = SdkContext.RandomResourceName($"{configuration.MainIdentifierPrefix}", 15);
                        }

                        if (string.IsNullOrWhiteSpace(configuration.CosmosDbAccountName))
                        {
                            configuration.CosmosDbAccountName = SdkContext.RandomResourceName($"{configuration.MainIdentifierPrefix}-", 15);
                        }

                        if (string.IsNullOrWhiteSpace(configuration.ApplicationInsightsAccountName))
                        {
                            configuration.ApplicationInsightsAccountName = SdkContext.RandomResourceName($"{configuration.MainIdentifierPrefix}-", 15);
                        }

                        if (string.IsNullOrWhiteSpace(configuration.VmName))
                        {
                            configuration.VmName = SdkContext.RandomResourceName($"{configuration.MainIdentifierPrefix}-", 25);
                        }

                        if (string.IsNullOrWhiteSpace(configuration.VmPassword))
                        {
                            configuration.VmPassword = Utility.GeneratePassword();
                        }

                        await RegisterResourceProvidersAsync();
                        await ValidateVmAsync();

                        if (batchAccount is null)
                        {
                            await ValidateBatchAccountQuotaAsync();
                        }

                        var vnetAndSubnet = await ValidateAndGetExistingVirtualNetworkAsync();

                        RefreshableConsole.WriteLine();
                        RefreshableConsole.WriteLine($"VM host: {configuration.VmName}.{configuration.RegionName}.cloudapp.azure.com");
                        RefreshableConsole.WriteLine($"VM username: {configuration.VmUsername}");
                        RefreshableConsole.WriteLine($"VM password: {configuration.VmPassword}");
                        RefreshableConsole.WriteLine();

                        if (string.IsNullOrWhiteSpace(configuration.ResourceGroupName))
                        {
                            configuration.ResourceGroupName = SdkContext.RandomResourceName($"{configuration.MainIdentifierPrefix}-", 15);
                            resourceGroup = await CreateResourceGroupAsync();
                            isResourceGroupCreated = true;
                        }
                        else
                        {
                            resourceGroup = await azureSubscriptionClient.ResourceGroups.GetByNameAsync(configuration.ResourceGroupName);
                        }

                        managedIdentity = await CreateUserManagedIdentityAsync(resourceGroup);

                        if (vnetAndSubnet is not null)
                        {
                            RefreshableConsole.WriteLine($"Creating VM in existing virtual network {vnetAndSubnet.Value.virtualNetwork.Name} and subnet {vnetAndSubnet.Value.subnetName}");
                        }

                        if (storageAccount is not null)
                        {
                            RefreshableConsole.WriteLine($"Using existing Storage Account {storageAccount.Name}");
                        }

                        if (batchAccount is not null)
                        {
                            RefreshableConsole.WriteLine($"Using existing Batch Account {batchAccount.Name}");
                        }

                        if (vnetAndSubnet is null)
                        {
                            configuration.VnetName = SdkContext.RandomResourceName($"{configuration.MainIdentifierPrefix}-", 15);
                            vnetAndSubnet = await CreateVnetAsync(resourceGroup, configuration.VnetName, configuration.VnetAddressSpace);
                        }

                        if (string.IsNullOrWhiteSpace(configuration.LogAnalyticsArmId))
                        {
                            var workspaceName = SdkContext.RandomResourceName(configuration.MainIdentifierPrefix, 15);
                            logAnalyticsWorkspace = await CreateLogAnalyticsWorkspaceResourceAsync(workspaceName);
                            configuration.LogAnalyticsArmId = logAnalyticsWorkspace.Id;
                        }

                        await Task.WhenAll(new Task[]
                        {
                        	Task.Run(async () => appInsights = await CreateAppInsightsResourceAsync(configuration.LogAnalyticsArmId)),
                        	Task.Run(async () => cosmosDb = await CreateCosmosDbAsync()),

                            Task.Run(async () =>
                            {
                                storageAccount ??= await CreateStorageAccountAsync();
                                await Task.WhenAll(new Task[]
                                {
                                    Task.Run(async () => batchAccount ??= await CreateBatchAccountAsync(storageAccount.Id)),
                                    Task.Run(async () =>
<<<<<<< HEAD
                                    {
                                        await CreateDefaultStorageContainersAsync(storageAccount);
                                        await WriteNonPersonalizedFilesToStorageAccountAsync(storageAccount);
                                        await WritePersonalizedFilesToStorageAccountAsync(storageAccount, managedIdentity.Name);
                                    })
                                });
                            }),

                            Task.Run(() => CreateVirtualMachineAsync(managedIdentity, vnetAndSubnet?.virtualNetwork, vnetAndSubnet?.subnetName)
                                .ContinueWith(async t =>
                                    {
=======
                                    {
                                        await CreateDefaultStorageContainersAsync(storageAccount);
                                        await WriteNonPersonalizedFilesToStorageAccountAsync(storageAccount);
                                        await WritePersonalizedFilesToStorageAccountAsync(storageAccount, managedIdentity.Name);
                                    })
                                });
                            }),

                            Task.Run(() => CreateVirtualMachineAsync(managedIdentity, vnetAndSubnet?.virtualNetwork, vnetAndSubnet?.subnetName)
                                .ContinueWith(async t =>
                                    {
>>>>>>> 54aee598
                                        linuxVm = t.Result;

                                        if (!configuration.PrivateNetworking.GetValueOrDefault())
                                        {
                                            networkSecurityGroup = await CreateNetworkSecurityGroupAsync(resourceGroup, configuration.NetworkSecurityGroupName);
                                            await AssociateNicWithNetworkSecurityGroupAsync(linuxVm.GetPrimaryNetworkInterface(), networkSecurityGroup);
                                        }

                                        sshConnectionInfo = GetSshConnectionInfo(linuxVm, configuration.VmUsername, configuration.VmPassword);
                                        await WaitForSshConnectivityAsync(sshConnectionInfo);
                                        await ConfigureVmAsync(sshConnectionInfo, managedIdentity);
                                    },
                                    TaskContinuationOptions.OnlyOnRanToCompletion)
                                .Unwrap())
                        });

                        await AssignVmAsContributorToAppInsightsAsync(managedIdentity, appInsights);
                        await AssignVmAsContributorToCosmosDb(managedIdentity, cosmosDb);
                        await AssignVmAsContributorToBatchAccountAsync(managedIdentity, batchAccount);
                        await AssignVmAsContributorToStorageAccountAsync(managedIdentity, storageAccount);
                        await AssignVmAsDataReaderToStorageAccountAsync(managedIdentity, storageAccount);

                        if (!SkipBillingReaderRoleAssignment)
                        {
                            await AssignVmAsBillingReaderToSubscriptionAsync(managedIdentity);
                        }
                    }

                    await WriteCoaVersionToVmAsync(sshConnectionInfo);
                    await RebootVmAsync(sshConnectionInfo);
                    await WaitForSshConnectivityAsync(sshConnectionInfo);

                    if (!await IsStartupSuccessfulAsync(sshConnectionInfo))
                    {
                        RefreshableConsole.WriteLine($"Startup script on the VM failed. Check {CromwellAzureRootDir}/startup.log for details", ConsoleColor.Red);
                        return 1;
                    }

                    if (await MountWarningsExistAsync(sshConnectionInfo))
                    {
                        RefreshableConsole.WriteLine($"Found warnings in {CromwellAzureRootDir}/mount.blobfuse.log. Some storage containers may have failed to mount on the VM. Check the file for details.", ConsoleColor.Yellow);
                    }

                    await WaitForDockerComposeAsync(sshConnectionInfo);
                    await WaitForCromwellAsync(sshConnectionInfo);
                }
                finally
                {
                    if (!configuration.KeepSshPortOpen.GetValueOrDefault())
                    {
                        await DisableSsh(networkSecurityGroup);
                    }
                }

                var maxPerFamilyQuota = batchAccount.DedicatedCoreQuotaPerVMFamilyEnforced ? batchAccount.DedicatedCoreQuotaPerVMFamily.Select(q => q.CoreQuota).Where(q => 0 != q) : Enumerable.Repeat(batchAccount.DedicatedCoreQuota ?? 0, 1);
                var isBatchQuotaAvailable = batchAccount.LowPriorityCoreQuota > 0 || (batchAccount.DedicatedCoreQuota > 0 && maxPerFamilyQuota.Append(0).Max() > 0);

                int exitCode;

                if (isBatchQuotaAvailable)
                {
                    if (configuration.SkipTestWorkflow)
                    {
                        exitCode = 0;
                    }
                    else
                    {
                        var isTestWorkflowSuccessful = await RunTestWorkflow(storageAccount, usePreemptibleVm: batchAccount.LowPriorityCoreQuota > 0);

                        if (!isTestWorkflowSuccessful)
                        {
                            await DeleteResourceGroupIfUserConsentsAsync();
                        }

                        exitCode = isTestWorkflowSuccessful ? 0 : 1;
                    }
                }
                else
                {
                    if (!configuration.SkipTestWorkflow)
                    {
                        RefreshableConsole.WriteLine($"Could not run the test workflow.", ConsoleColor.Yellow);
                    }

                    RefreshableConsole.WriteLine($"Deployment was successful, but Batch account {configuration.BatchAccountName} does not have sufficient core quota to run workflows.", ConsoleColor.Yellow);
                    RefreshableConsole.WriteLine($"Request Batch core quota: https://docs.microsoft.com/en-us/azure/batch/batch-quota-limit", ConsoleColor.Yellow);
                    RefreshableConsole.WriteLine($"After receiving the quota, read the docs to run a test workflow and confirm successful deployment.", ConsoleColor.Yellow);
                    exitCode = 2;
                }

                RefreshableConsole.WriteLine($"Completed in {mainTimer.Elapsed.TotalMinutes:n1} minutes.");

                return exitCode;
            }
            catch (ValidationException validationException)
            {
                DisplayValidationExceptionAndExit(validationException);
                return 1;
            }
            catch (Exception exc)
            {
                if (!(exc is OperationCanceledException && cts.Token.IsCancellationRequested))
                {
                    RefreshableConsole.WriteLine();
                    RefreshableConsole.WriteLine($"{exc.GetType().Name}: {exc.Message}", ConsoleColor.Red);
                }

                RefreshableConsole.WriteLine();
                Debugger.Break();
                WriteGeneralRetryMessageToConsole();
                await DeleteResourceGroupIfUserConsentsAsync();
                return 1;
            }
        }

        private Task WaitForSshConnectivityAsync(ConnectionInfo sshConnectionInfo)
        {
            var timeout = TimeSpan.FromMinutes(10);

            return Execute(
                $"Waiting for VM to accept SSH connections at {sshConnectionInfo.Host}...",
                async () =>
                {
                    var startTime = DateTime.UtcNow;

                    while (!cts.IsCancellationRequested)
                    {
                        try
                        {
                            using var sshClient = new SshClient(sshConnectionInfo);
                            sshClient.ConnectWithRetries();
                            sshClient.Disconnect();
                        }
                        catch (SshAuthenticationException ex) when (ex.Message.StartsWith("Permission"))
                        {
                            throw new ValidationException($"Could not connect to VM '{sshConnectionInfo.Host}'. Reason: {ex.Message}", false);
                        }
                        catch
                        {
                            if (DateTime.UtcNow.Subtract(startTime) > timeout)
                            {
                                throw new Exception("Timeout occurred while waiting for VM to accept SSH connections");
                            }
                            else
                            {
                                await Task.Delay(TimeSpan.FromSeconds(5), cts.Token);
                                continue;
                            }
                        }

                        break;
                    }
                });
        }

        private Task WaitForDockerComposeAsync(ConnectionInfo sshConnectionInfo)
            => Execute(
                "Waiting for docker containers to download and start...",
                async () =>
                {
                    while (!cts.IsCancellationRequested)
                    {
                        var (numberOfRunningContainers, _, _) = await ExecuteCommandOnVirtualMachineWithRetriesAsync(sshConnectionInfo, "sudo docker ps -a | grep -c 'Up ' || :");

                        if (numberOfRunningContainers == "4")
                        {
                            break;
                        }

                        await Task.Delay(5000, cts.Token);
                    }
                });

        private Task WaitForCromwellAsync(ConnectionInfo sshConnectionInfo)
            => Execute(
                "Waiting for Cromwell to perform one-time database preparation...",
                async () =>
                {
                    while (!cts.IsCancellationRequested)
                    {
                        var (isCromwellAvailable, _, _) = await ExecuteCommandOnVirtualMachineWithRetriesAsync(sshConnectionInfo, $"[ $(sudo docker logs cromwellazure_triggerservice_1 | grep -c '{AvailabilityTracker.GetAvailabilityMessage(Constants.CromwellSystemName)}') -gt 0 ] && echo 1 || echo 0");

                        if (isCromwellAvailable == "1")
                        {
                            break;
                        }

                        await Task.Delay(5000, cts.Token);
                    }
                });

        private Task<bool> IsStartupSuccessfulAsync(ConnectionInfo sshConnectionInfo)
            => Execute(
                "Waiting for startup script completion...",
                async () =>
                {
                    while (!cts.IsCancellationRequested)
                    {
                        var (startupLogContent, _, _) = await ExecuteCommandOnVirtualMachineWithRetriesAsync(sshConnectionInfo, $"cat {CromwellAzureRootDir}/startup.log || echo ''");

                        if (startupLogContent.Contains("Startup complete"))
                        {
                            return true;
                        }

                        if (startupLogContent.Contains("Startup failed"))
                        {
                            return false;
                        }

                        await Task.Delay(5000, cts.Token);
                    }

                    return false;
                });

        private static async Task<bool> MountWarningsExistAsync(ConnectionInfo sshConnectionInfo)
            => int.Parse((await ExecuteCommandOnVirtualMachineWithRetriesAsync(sshConnectionInfo, $"grep -c 'WARNING' {CromwellAzureRootDir}/mount.blobfuse.log || :")).Output) > 0;

        private static Microsoft.Azure.Management.Fluent.Azure.IAuthenticated GetAzureClient(AzureCredentials azureCredentials)
            => Microsoft.Azure.Management.Fluent.Azure
                .Configure()
                .WithLogLevel(HttpLoggingDelegatingHandler.Level.Basic)
                .Authenticate(azureCredentials);

        private IResourceManager GetResourceManagerClient(AzureCredentials azureCredentials)
            => ResourceManager
                .Configure()
                .WithLogLevel(HttpLoggingDelegatingHandler.Level.Basic)
                .Authenticate(azureCredentials)
                .WithSubscription(configuration.SubscriptionId);

        private async Task RegisterResourceProvidersAsync()
        {
            var unregisteredResourceProviders = await GetRequiredResourceProvidersNotRegisteredAsync();

            if (unregisteredResourceProviders.Count == 0)
            {
                return;
            }

            try
            {
                await Execute(
                    $"Registering resource providers...",
                    async () =>
                    {
                        await Task.WhenAll(
                            unregisteredResourceProviders.Select(rp =>
                                resourceManagerClient.Providers.RegisterAsync(rp))
                        );

                        // RP registration takes a few minutes; poll until done registering

                        while (!cts.IsCancellationRequested)
                        {
                            unregisteredResourceProviders = await GetRequiredResourceProvidersNotRegisteredAsync();

                            if (unregisteredResourceProviders.Count == 0)
                            {
                                break;
                            }

                            await Task.Delay(TimeSpan.FromSeconds(15));
                        }
                    });
            }
            catch (Microsoft.Rest.Azure.CloudException ex) when (ex.ToCloudErrorType() == CloudErrorType.AuthorizationFailed)
            {
                RefreshableConsole.WriteLine();
                RefreshableConsole.WriteLine("Unable to programatically register the required resource providers.", ConsoleColor.Red);
                RefreshableConsole.WriteLine("This can happen if you don't have the Owner or Contributor role assignment for the subscription.", ConsoleColor.Red);
                RefreshableConsole.WriteLine();
                RefreshableConsole.WriteLine("Please contact the Owner or Contributor of your Azure subscription, and have them:", ConsoleColor.Yellow);
                RefreshableConsole.WriteLine();
                RefreshableConsole.WriteLine("1. Navigate to https://portal.azure.com", ConsoleColor.Yellow);
                RefreshableConsole.WriteLine("2. Select Subscription -> Resource Providers", ConsoleColor.Yellow);
                RefreshableConsole.WriteLine("3. Select each of the following and click Register:", ConsoleColor.Yellow);
                RefreshableConsole.WriteLine();
                unregisteredResourceProviders.ForEach(rp => RefreshableConsole.WriteLine($"- {rp}", ConsoleColor.Yellow));
                RefreshableConsole.WriteLine();
                RefreshableConsole.WriteLine("After completion, please re-attempt deployment.");

                Environment.Exit(1);
            }
        }

        private async Task<List<string>> GetRequiredResourceProvidersNotRegisteredAsync()
        {
            var cloudResourceProviders = await resourceManagerClient.Providers.ListAsync();

            var notRegisteredResourceProviders = requiredResourceProviders
                .Intersect(cloudResourceProviders
                    .Where(rp => !rp.RegistrationState.Equals("Registered", StringComparison.OrdinalIgnoreCase))
                    .Select(rp => rp.Namespace), StringComparer.OrdinalIgnoreCase)
                .ToList();

            return notRegisteredResourceProviders;
        }

        private async Task ConfigureVmAsync(ConnectionInfo sshConnectionInfo, IIdentity managedIdentity)
        {
            // If the user was added or password reset via Azure portal, assure that the user will not be prompted
            // for password on each command and make bash the default shell.
            await ExecuteCommandOnVirtualMachineAsync(sshConnectionInfo, $"echo '{configuration.VmPassword}' | sudo -S -p '' /bin/bash -c \"echo '{configuration.VmUsername} ALL=(ALL) NOPASSWD:ALL' > /etc/sudoers.d/z_{configuration.VmUsername}\"");
            await ExecuteCommandOnVirtualMachineAsync(sshConnectionInfo, $"sudo usermod --shell /bin/bash {configuration.VmUsername}");

            if (configuration.Update)
            {
                await ExecuteCommandOnVirtualMachineAsync(sshConnectionInfo, $"sudo docker-compose -f {CromwellAzureRootDirSymLink}/docker-compose.yml down");
            }

            await MountDataDiskOnTheVirtualMachineAsync(sshConnectionInfo);
            await ExecuteCommandOnVirtualMachineAsync(sshConnectionInfo, $"sudo mkdir -p {CromwellAzureRootDir} && sudo chown {configuration.VmUsername} {CromwellAzureRootDir} && sudo chmod ug=rwx,o= {CromwellAzureRootDir}");
            await WriteNonPersonalizedFilesToVmAsync(sshConnectionInfo);
            await RunInstallationScriptAsync(sshConnectionInfo);
            await HandleCustomImagesAsync(sshConnectionInfo);
            await HandleConfigurationPropertiesAsync(sshConnectionInfo);

            if (!configuration.Update)
            {
                await WritePersonalizedFilesToVmAsync(sshConnectionInfo, managedIdentity);
            }
        }

        private static async Task<Version> GetInstalledCromwellOnAzureVersionAsync(ConnectionInfo sshConnectionInfo)
        {
            var versionString = (await ExecuteCommandOnVirtualMachineWithRetriesAsync(sshConnectionInfo, $@"grep -sPo 'CromwellOnAzureVersion=\K(.*)$' {CromwellAzureRootDir}/env-00-coa-version.txt || :")).Output;

            return !string.IsNullOrEmpty(versionString) && Version.TryParse(versionString, out var version) ? version : null;
        }

        private Task MountDataDiskOnTheVirtualMachineAsync(ConnectionInfo sshConnectionInfo)
            => Execute(
                $"Mounting data disk to the VM...",
                async () =>
                {
                    await UploadFilesToVirtualMachineAsync(sshConnectionInfo, (Utility.GetFileContent("scripts", "mount-data-disk.sh"), $"/tmp/mount-data-disk.sh", true));
                    await ExecuteCommandOnVirtualMachineWithRetriesAsync(sshConnectionInfo, $"/tmp/mount-data-disk.sh");
                });

        private Task WriteNonPersonalizedFilesToVmAsync(ConnectionInfo sshConnectionInfo)
            => Execute(
                $"Writing files to the VM...",
                () => UploadFilesToVirtualMachineAsync(
                    sshConnectionInfo,
                    new[] {
                        (Utility.GetFileContent("scripts", "startup.sh"), $"{CromwellAzureRootDir}/startup.sh", true),
                        (Utility.GetFileContent("scripts", "wait-for-it.sh"), $"{CromwellAzureRootDir}/wait-for-it/wait-for-it.sh", true),
                        (Utility.GetFileContent("scripts", "install-cromwellazure.sh"), $"{CromwellAzureRootDir}/install-cromwellazure.sh", true),
                        (Utility.GetFileContent("scripts", "mount_containers.sh"), $"{CromwellAzureRootDir}/mount_containers.sh", true),
                        (Utility.GetFileContent("scripts", "env-02-internal-images.txt"), $"{CromwellAzureRootDir}/env-02-internal-images.txt", false),
                        (Utility.GetFileContent("scripts", "env-03-external-images.txt"), $"{CromwellAzureRootDir}/env-03-external-images.txt", false),
                        (Utility.GetFileContent("scripts", "docker-compose.yml"), $"{CromwellAzureRootDir}/docker-compose.yml", false),
                        (Utility.GetFileContent("scripts", "cromwellazure.service"), "/lib/systemd/system/cromwellazure.service", false),
                        (Utility.GetFileContent("scripts", "mount.blobfuse"), "/usr/sbin/mount.blobfuse", true),
                        (Utility.GetFileContent("scripts", "mysql", "init-user.sql"), $"{CromwellAzureRootDir}/mysql-init/init-user.sql", false),
                        (Utility.GetFileContent("scripts", "mysql", "unlock-change-log.sql"), $"{CromwellAzureRootDir}/mysql-init/unlock-change-log.sql", false)
                    }));

        private Task WriteCoaVersionToVmAsync(ConnectionInfo sshConnectionInfo)
            => Execute(
                $"Writing CoA version file to the VM...",
                () => UploadFilesToVirtualMachineAsync(sshConnectionInfo, (Utility.GetFileContent("scripts", "env-00-coa-version.txt"), $"{CromwellAzureRootDir}/env-00-coa-version.txt", false)));

        private Task RunInstallationScriptAsync(ConnectionInfo sshConnectionInfo)
            => Execute(
                $"Running installation script on the VM...",
                async () =>
                {
                    await ExecuteCommandOnVirtualMachineAsync(sshConnectionInfo, $"sudo {CromwellAzureRootDir}/install-cromwellazure.sh");
                    await ExecuteCommandOnVirtualMachineAsync(sshConnectionInfo, $"sudo usermod -aG docker {configuration.VmUsername}");
                });

        private async Task WritePersonalizedFilesToVmAsync(ConnectionInfo sshConnectionInfo, IIdentity managedIdentity)
            => await UploadFilesToVirtualMachineAsync(
                sshConnectionInfo,
                new[] {
                    (Utility.PersonalizeContent(new []
                    {
                        new Utility.ConfigReplaceTextItem("{DefaultStorageAccountName}", configuration.StorageAccountName),
                        new Utility.ConfigReplaceTextItem("{CosmosDbAccountName}", configuration.CosmosDbAccountName),
                        new Utility.ConfigReplaceTextItem("{BatchAccountName}", configuration.BatchAccountName),
                        new Utility.ConfigReplaceTextItem("{ApplicationInsightsAccountName}", configuration.ApplicationInsightsAccountName),
                        new Utility.ConfigReplaceTextItem("{ManagedIdentityClientId}", managedIdentity.ClientId),
                    }, "scripts", "env-01-account-names.txt"),
                    $"{CromwellAzureRootDir}/env-01-account-names.txt", false),

                    (Utility.GetFileContent("scripts", "env-04-settings.txt"),
                    $"{CromwellAzureRootDir}/env-04-settings.txt", false)
                });

        private async Task HandleCustomImagesAsync(ConnectionInfo sshConnectionInfo)
        {
            await HandleCustomImageAsync(sshConnectionInfo, configuration.CromwellVersion, configuration.CustomCromwellImagePath, "env-05-custom-cromwell-image-name.txt", "CromwellImageName", cromwellVersion => $"broadinstitute/cromwell:{cromwellVersion}");
            await HandleCustomImageAsync(sshConnectionInfo, configuration.TesImageName, configuration.CustomTesImagePath, "env-06-custom-tes-image-name.txt", "TesImageName");
            await HandleCustomImageAsync(sshConnectionInfo, configuration.TriggerServiceImageName, configuration.CustomTriggerServiceImagePath, "env-07-custom-trigger-service-image-name.txt", "TriggerServiceImageName");
        }

        private static async Task HandleCustomImageAsync(ConnectionInfo sshConnectionInfo, string imageNameOrTag, string customImagePath, string envFileName, string envFileKey, Func<string, string> imageNameFactory = null)
        {
            async Task CopyCustomDockerImageAsync(string customImagePath)
            {
                var startTime = DateTime.UtcNow;
                var line = RefreshableConsole.WriteLine($"Copying custom image from {customImagePath} to the VM...");
                var remotePath = $"{CromwellAzureRootDir}/{Path.GetFileName(customImagePath)}";
                await UploadFilesToVirtualMachineAsync(sshConnectionInfo, (File.OpenRead(customImagePath), remotePath, false));
                WriteExecutionTime(line, startTime);
            }

            async Task<string> LoadCustomDockerImageAsync(string customImagePath)
            {
                var startTime = DateTime.UtcNow;
                var line = RefreshableConsole.WriteLine($"Loading custom image {customImagePath} on the VM...");
                var remotePath = $"{CromwellAzureRootDir}/{Path.GetFileName(customImagePath)}";
                var (loadedImageName, _, _) = await ExecuteCommandOnVirtualMachineAsync(sshConnectionInfo, $"imageName=$(sudo docker load -i {remotePath}) && rm {remotePath} && imageName=$(expr \"$imageName\" : 'Loaded.*: \\(.*\\)') && echo $imageName");
                WriteExecutionTime(line, startTime);

                return loadedImageName;
            }

            if (imageNameOrTag is not null && imageNameOrTag.Equals(string.Empty))
            {
                await DeleteFileFromVirtualMachineAsync(sshConnectionInfo, $"{CromwellAzureRootDir}/{envFileName}");
            }
            else if (!string.IsNullOrEmpty(imageNameOrTag))
            {
                var actualImageName = imageNameFactory is not null ? imageNameFactory(imageNameOrTag) : imageNameOrTag;
                await UploadFilesToVirtualMachineAsync(sshConnectionInfo, ($"{envFileKey}={actualImageName}", $"{CromwellAzureRootDir}/{envFileName}", false));
            }
            else if (!string.IsNullOrEmpty(customImagePath))
            {
                await CopyCustomDockerImageAsync(customImagePath);
                var loadedImageName = await LoadCustomDockerImageAsync(customImagePath);
                await UploadFilesToVirtualMachineAsync(sshConnectionInfo, ($"{envFileKey}={loadedImageName}", $"{CromwellAzureRootDir}/{envFileName}", false));
            }
        }

        private async Task HandleConfigurationPropertiesAsync(ConnectionInfo sshConnectionInfo)
        {
            await HandleConfigurationPropertyAsync(sshConnectionInfo, "BatchNodesSubnetId", configuration.BatchNodesSubnetId, "env-08-batch-nodes-subnet-id.txt");
            await HandleConfigurationPropertyAsync(sshConnectionInfo, "DockerInDockerImageName", configuration.DockerInDockerImageName, "env-09-docker-in-docker-image-name.txt");
            await HandleConfigurationPropertyAsync(sshConnectionInfo, "BlobxferImageName", configuration.BlobxferImageName, "env-10-blobxfer-image-name.txt");
            await HandleConfigurationPropertyAsync(sshConnectionInfo, "DisableBatchNodesPublicIpAddress", configuration.DisableBatchNodesPublicIpAddress, "env-11-disable-batch-nodes-public-ip-address.txt");
        }

        private static async Task HandleConfigurationPropertyAsync(ConnectionInfo sshConnectionInfo, string key, string value, string envFileName)
        {
            // If the value is provided and empty, remove the property from the VM
            // If the value is not empty, create/update the property on the VM
            // If the value is not provided, don't do anything, the property may or may not exist on the VM
            // Properties are kept in env-* files, aggregated to .env file at VM startup, and used in docker-compose.yml as environment variables
            if (!string.IsNullOrEmpty(value))
            {
                await UploadFilesToVirtualMachineAsync(sshConnectionInfo, ($"{key}={value}", $"{CromwellAzureRootDir}/{envFileName}", false));
            }
            else if (value is not null)
            {
                await DeleteFileFromVirtualMachineAsync(sshConnectionInfo, $"{CromwellAzureRootDir}/{envFileName}");
            }
        }

        private static async Task HandleConfigurationPropertyAsync(ConnectionInfo sshConnectionInfo, string key, bool? value, string envFileName)
        {
            if (value.HasValue)
            {
                await HandleConfigurationPropertyAsync(sshConnectionInfo, key, value.Value.ToString(), envFileName);
            }
        }

        private Task RebootVmAsync(ConnectionInfo sshConnectionInfo)
            => Execute(
                "Rebooting VM...",
                async () =>
                {
                    try
                    {
                        await ExecuteCommandOnVirtualMachineAsync(sshConnectionInfo, "nohup sudo -b bash -c 'reboot' &>/dev/null");
                    }
                    catch (SshConnectionException)
                    {
                        return;
                    }
                });

        private Task AssignVmAsDataReaderToStorageAccountAsync(IIdentity managedIdentity, IStorageAccount storageAccount)
        {
            // https://docs.microsoft.com/en-us/azure/role-based-access-control/built-in-roles#storage-blob-data-reader
            var roleDefinitionId = $"/subscriptions/{configuration.SubscriptionId}/providers/Microsoft.Authorization/roleDefinitions/2a2b9908-6ea1-4ae2-8e65-a410df84e7d1";

            return Execute(
                $"Assigning Storage Blob Data Reader role for VM to Storage Account resource scope...",
                () => roleAssignmentHashConflictRetryPolicy.ExecuteAsync(
                    () => azureSubscriptionClient.AccessManagement.RoleAssignments
                        .Define(Guid.NewGuid().ToString())
                        .ForObjectId(managedIdentity.PrincipalId)
                        .WithRoleDefinition(roleDefinitionId)
                        .WithResourceScope(storageAccount)
                        .CreateAsync(cts.Token)));
        }

        private Task AssignVmAsContributorToStorageAccountAsync(IIdentity managedIdentity, IResource storageAccount)
            => Execute(
                $"Assigning {BuiltInRole.Contributor} role for VM to Storage Account resource scope...",
                () => roleAssignmentHashConflictRetryPolicy.ExecuteAsync(
                    () => azureSubscriptionClient.AccessManagement.RoleAssignments
                        .Define(Guid.NewGuid().ToString())
                        .ForObjectId(managedIdentity.PrincipalId)
                        .WithBuiltInRole(BuiltInRole.Contributor)
                        .WithResourceScope(storageAccount)
                        .CreateAsync(cts.Token)));

        private Task<IStorageAccount> CreateStorageAccountAsync()
            => Execute(
                $"Creating Storage Account: {configuration.StorageAccountName}...",
                () => azureSubscriptionClient.StorageAccounts
                    .Define(configuration.StorageAccountName)
                    .WithRegion(configuration.RegionName)
                    .WithExistingResourceGroup(configuration.ResourceGroupName)
                    .WithGeneralPurposeAccountKindV2()
                    .WithOnlyHttpsTraffic()
                    .CreateAsync(cts.Token));

        private async Task<IStorageAccount> GetExistingStorageAccountAsync(string storageAccountName)
            => (await Task.WhenAll(subscriptionIds.Select(s =>
            {
                try
                {
                    return azureClient.WithSubscription(s).StorageAccounts.ListAsync();
                }
                catch (Exception)
                {
                    // Ignore exception if a user does not have the required role to list storage accounts in a subscription
                    return null;
                }
            })))
                .SelectMany(a => a)
                .Where(a => a is not null)
                .SingleOrDefault(a => a.Name.Equals(storageAccountName, StringComparison.OrdinalIgnoreCase) && a.RegionName.Equals(configuration.RegionName, StringComparison.OrdinalIgnoreCase));

        private async Task<BatchAccount> GetExistingBatchAccountAsync(string batchAccountName)
            => (await Task.WhenAll(subscriptionIds.Select(s => new BatchManagementClient(tokenCredentials) { SubscriptionId = s }.BatchAccount.ListAsync())))
                .SelectMany(a => a)
                .SingleOrDefault(a => a.Name.Equals(batchAccountName, StringComparison.OrdinalIgnoreCase) && a.Location.Equals(configuration.RegionName, StringComparison.OrdinalIgnoreCase));

        private async Task CreateDefaultStorageContainersAsync(IStorageAccount storageAccount)
        {
            var blobClient = await GetBlobClientAsync(storageAccount);

            var defaultContainers = new List<string> { WorkflowsContainerName, InputsContainerName, "cromwell-executions", "cromwell-workflow-logs", "outputs", ConfigurationContainerName };
            await Task.WhenAll(defaultContainers.Select(c => blobClient.GetBlobContainerClient(c).CreateIfNotExistsAsync(cancellationToken: cts.Token)));
        }

        private Task WriteNonPersonalizedFilesToStorageAccountAsync(IStorageAccount storageAccount)
            => Execute(
                $"Writing readme.txt files to '{WorkflowsContainerName}' storage container...",
                async () =>
                {
                    await UploadTextToStorageAccountAsync(storageAccount, WorkflowsContainerName, "new/readme.txt", "Upload a trigger file to this virtual directory to create a new workflow. Additional information here: https://github.com/microsoft/CromwellOnAzure");
                    await UploadTextToStorageAccountAsync(storageAccount, WorkflowsContainerName, "abort/readme.txt", "Upload an empty file to this virtual directory to abort an existing workflow. The empty file's name shall be the Cromwell workflow ID you wish to cancel.  Additional information here: https://github.com/microsoft/CromwellOnAzure");
                });

        private Task WritePersonalizedFilesToStorageAccountAsync(IStorageAccount storageAccount, string managedIdentityName)
            => Execute(
                $"Writing {ContainersToMountFileName} and {CromwellConfigurationFileName} files to '{ConfigurationContainerName}' storage container...",
                async () =>
                {
                    await UploadTextToStorageAccountAsync(storageAccount, ConfigurationContainerName, ContainersToMountFileName, Utility.PersonalizeContent(new[]
                    {
                        new Utility.ConfigReplaceTextItem("{DefaultStorageAccountName}", configuration.StorageAccountName),
                        new Utility.ConfigReplaceTextItem("{ManagedIdentityName}", managedIdentityName)
                    }, "scripts", ContainersToMountFileName));
                    await UploadTextToStorageAccountAsync(storageAccount, ConfigurationContainerName, CromwellConfigurationFileName, Utility.GetFileContent("scripts", CromwellConfigurationFileName));
                    await UploadTextToStorageAccountAsync(storageAccount, ConfigurationContainerName, AllowedVmSizesFileName, Utility.GetFileContent("scripts", AllowedVmSizesFileName));
                });

        private Task AssignVmAsContributorToBatchAccountAsync(IIdentity managedIdentity, BatchAccount batchAccount)
            => Task.WhenAll(
                string.IsNullOrWhiteSpace(configuration.BatchNodesSubnetId) ? Task.CompletedTask : Execute(
                    "Assigning Virtual Machine Contributor role for VM to Batch Nodes Subnet resource scope...",
                    () => roleAssignmentHashConflictRetryPolicy.ExecuteAsync(
                        () => azureSubscriptionClient.AccessManagement.RoleAssignments
                            .Define(Guid.NewGuid().ToString())
                            .ForObjectId(managedIdentity.PrincipalId)
                            .WithRoleDefinition($"/subscriptions/{configuration.SubscriptionId}/providers/Microsoft.Authorization/roleDefinitions/9980e02c-c2be-4d73-94e8-173b1dc7cf3c") // https://docs.microsoft.com/en-us/azure/role-based-access-control/built-in-roles#virtual-machine-contributor
                            .WithScope(configuration.BatchNodesSubnetId)
                            .CreateAsync(cts.Token))),
                Execute(
                    $"Assigning {BuiltInRole.Contributor} role for VM to Batch Account resource scope...",
                    () => roleAssignmentHashConflictRetryPolicy.ExecuteAsync(
                        () => azureSubscriptionClient.AccessManagement.RoleAssignments
                            .Define(Guid.NewGuid().ToString())
                            .ForObjectId(managedIdentity.PrincipalId)
                            .WithBuiltInRole(BuiltInRole.Contributor)
                            .WithScope(batchAccount.Id)
                            .CreateAsync(cts.Token)))
                );

        private Task AssignVmAsContributorToCosmosDb(IIdentity managedIdentity, IResource cosmosDb)
            => Execute(
                $"Assigning {BuiltInRole.Contributor} role for VM to Cosmos DB resource scope...",
                () => roleAssignmentHashConflictRetryPolicy.ExecuteAsync(
                    () => azureSubscriptionClient.AccessManagement.RoleAssignments
                        .Define(Guid.NewGuid().ToString())
                        .ForObjectId(managedIdentity.PrincipalId)
                        .WithBuiltInRole(BuiltInRole.Contributor)
                        .WithResourceScope(cosmosDb)
                        .CreateAsync(cts.Token)));

        private Task<ICosmosDBAccount> CreateCosmosDbAsync()
            => Execute(
                $"Creating Cosmos DB: {configuration.CosmosDbAccountName}...",
                () => azureSubscriptionClient.CosmosDBAccounts
                    .Define(configuration.CosmosDbAccountName)
                    .WithRegion(configuration.RegionName)
                    .WithExistingResourceGroup(configuration.ResourceGroupName)
                    .WithDataModelSql()
                    .WithSessionConsistency()
                    .WithWriteReplication(Region.Create(configuration.RegionName))
                    .CreateAsync(cts.Token));

        private Task AssignVmAsBillingReaderToSubscriptionAsync(IIdentity managedIdentity)
        {
            try
            {
                return Execute(
                    $"Assigning {BuiltInRole.BillingReader} role for VM to Subscription scope...",
                    () => roleAssignmentHashConflictRetryPolicy.ExecuteAsync(
                        () => azureSubscriptionClient.AccessManagement.RoleAssignments
                            .Define(Guid.NewGuid().ToString())
                            .ForObjectId(managedIdentity.PrincipalId)
                            .WithBuiltInRole(BuiltInRole.BillingReader)
                            .WithSubscriptionScope(configuration.SubscriptionId)
                            .CreateAsync(cts.Token)));
            }
            catch (Microsoft.Rest.Azure.CloudException)
            {
                DisplayBillingReaderInsufficientAccessLevelWarning();
                return Task.CompletedTask;
            }
        }

        private Task AssignVmAsContributorToAppInsightsAsync(IIdentity managedIdentity, IResource appInsights)
            => Execute(
                $"Assigning {BuiltInRole.Contributor} role for VM to App Insights resource scope...",
                () => roleAssignmentHashConflictRetryPolicy.ExecuteAsync(
                    () => azureSubscriptionClient.AccessManagement.RoleAssignments
                        .Define(Guid.NewGuid().ToString())
                        .ForObjectId(managedIdentity.PrincipalId)
                        .WithBuiltInRole(BuiltInRole.Contributor)
                        .WithResourceScope(appInsights)
                        .CreateAsync(cts.Token)));

        private Task<IVirtualMachine> CreateVirtualMachineAsync(IIdentity managedIdentity, INetwork vnet, string subnetName)
        {
            const int dataDiskSizeGiB = 32;
            const int dataDiskLun = 0;

            var vmDefinitionPart1 = azureSubscriptionClient.VirtualMachines.Define(configuration.VmName)
                .WithRegion(configuration.RegionName)
                .WithExistingResourceGroup(configuration.ResourceGroupName)
                .WithExistingPrimaryNetwork(vnet)
                .WithSubnet(subnetName)
                .WithPrimaryPrivateIPAddressDynamic();

            var vmDefinitionPart2 = (configuration.PrivateNetworking.GetValueOrDefault() ? vmDefinitionPart1.WithoutPrimaryPublicIPAddress() : vmDefinitionPart1.WithNewPrimaryPublicIPAddress(configuration.VmName))
                .WithLatestLinuxImage(configuration.VmOsProvider, configuration.VmOsName, configuration.VmOsVersion)
                .WithRootUsername(configuration.VmUsername)
                .WithRootPassword(configuration.VmPassword)
                .WithNewDataDisk(dataDiskSizeGiB, dataDiskLun, CachingTypes.None)
                .WithSize(configuration.VmSize)
                .WithExistingUserAssignedManagedServiceIdentity(managedIdentity);

            return Execute($"Creating Linux VM: {configuration.VmName}...", () => vmDefinitionPart2.CreateAsync(cts.Token));
        }

        private Task<(INetwork virtualNetwork, string subnetName)> CreateVnetAsync(IResourceGroup resourceGroup, string name, string addressSpace)
            => Execute(
                $"Creating virtual network: {name}...",
                async () =>
                {
                    var vnet = await azureSubscriptionClient.Networks
                        .Define(name)
                        .WithRegion(configuration.RegionName)
                        .WithExistingResourceGroup(resourceGroup)
                        .WithAddressSpace(addressSpace)
                        .DefineSubnet("subnet1").WithAddressPrefix(addressSpace).Attach()
                        .CreateAsync();

                    return (vnet, "subnet1");
                });

        private Task<INetworkSecurityGroup> CreateNetworkSecurityGroupAsync(IResourceGroup resourceGroup, string networkSecurityGroupName)
        {
            const int SshAllowedPort = 22;
            const int SshDefaultPriority = 300;

            return Execute(
                $"Creating Network Security Group: {networkSecurityGroupName}...",
                () => azureSubscriptionClient.NetworkSecurityGroups.Define(networkSecurityGroupName)
                    .WithRegion(configuration.RegionName)
                    .WithExistingResourceGroup(resourceGroup)
                    .DefineRule(SshNsgRuleName)
                    .AllowInbound()
                    .FromAnyAddress()
                    .FromAnyPort()
                    .ToAnyAddress()
                    .ToPort(SshAllowedPort)
                    .WithProtocol(SecurityRuleProtocol.Tcp)
                    .WithPriority(SshDefaultPriority)
                    .Attach()
                    .CreateAsync(cts.Token)
            );
        }

        private Task EnableSsh(INetworkSecurityGroup networkSecurityGroup)
        {
            try
            {
                return networkSecurityGroup?.SecurityRules[SshNsgRuleName]?.Access switch
                {
                    null => Task.CompletedTask,
                    var x when SecurityRuleAccess.Allow.Equals(x) => SetKeepSshPortOpen(true),
                    _ => Execute(
                        "Enabling SSH on VM...",
                        () => EnableSshPort()),
                };
            }
            catch (KeyNotFoundException)
            {
                return Task.CompletedTask;
            }

            Task<INetworkSecurityGroup> EnableSshPort()
            {
                _ = SetKeepSshPortOpen(false);
                return networkSecurityGroup.Update().UpdateRule(SshNsgRuleName).AllowInbound().Parent().ApplyAsync();
            }

            Task SetKeepSshPortOpen(bool value)
            {
                configuration.KeepSshPortOpen = value;
                return Task.CompletedTask;
            }
        }

        private Task DisableSsh(INetworkSecurityGroup networkSecurityGroup)
            => networkSecurityGroup is null ? Task.CompletedTask : Execute(
                "Disabling SSH on VM...",
                () => networkSecurityGroup.Update().UpdateRule(SshNsgRuleName).DenyInbound().Parent().ApplyAsync()
            );

        private Task<INetworkInterface> AssociateNicWithNetworkSecurityGroupAsync(INetworkInterface networkInterface, INetworkSecurityGroup networkSecurityGroup)
            => Execute(
                $"Associating VM NIC with Network Security Group {networkSecurityGroup.Name}...",
                () => networkInterface.Update().WithExistingNetworkSecurityGroup(networkSecurityGroup).ApplyAsync()
            );


        private Task<IGenericResource> CreateLogAnalyticsWorkspaceResourceAsync(string workspaceName)
            => Execute(
                $"Creating Log Analytics Workspace: {workspaceName}...",
                () => ResourceManager
                    .Configure()
                    .Authenticate(azureCredentials)
                    .WithSubscription(configuration.SubscriptionId)
                    .GenericResources.Define(workspaceName)
                    .WithRegion(configuration.RegionName)
                    .WithExistingResourceGroup(configuration.ResourceGroupName)
                    .WithResourceType("workspaces")
                    .WithProviderNamespace("Microsoft.OperationalInsights")
                    .WithoutPlan()
                    .WithApiVersion("2020-08-01")
                    .WithParentResource(string.Empty)
                    .CreateAsync(cts.Token));

        private Task<IGenericResource> CreateAppInsightsResourceAsync(string logAnalyticsArmId)
            => Execute(
                $"Creating Application Insights: {configuration.ApplicationInsightsAccountName}...",
                () => ResourceManager
                    .Configure()
                    .Authenticate(azureCredentials)
                    .WithSubscription(configuration.SubscriptionId)
                    .GenericResources.Define(configuration.ApplicationInsightsAccountName)
                    .WithRegion(configuration.RegionName)
                    .WithExistingResourceGroup(configuration.ResourceGroupName)
                    .WithResourceType("components")
                    .WithProviderNamespace("microsoft.insights")
                    .WithoutPlan()
                    .WithApiVersion("2020-02-02")
                    .WithParentResource(string.Empty)
                    .WithProperties(new Dictionary<string, string>() { 
                        { "Application_Type", "other" } ,
                        { "WorkspaceResourceId", logAnalyticsArmId }
                    })
                    .CreateAsync(cts.Token));

        private Task<BatchAccount> CreateBatchAccountAsync(string storageAccountId)
            => Execute(
                $"Creating Batch Account: {configuration.BatchAccountName}...",
                () => new BatchManagementClient(tokenCredentials) { SubscriptionId = configuration.SubscriptionId }
                    .BatchAccount
                    .CreateAsync(
                        configuration.ResourceGroupName,
                        configuration.BatchAccountName,
                        new BatchAccountCreateParameters(
                            configuration.RegionName,
                            autoStorage: configuration.PrivateNetworking.GetValueOrDefault() ? new AutoStorageBaseProperties { StorageAccountId = storageAccountId } : null),
                        cts.Token));

        private Task<IResourceGroup> CreateResourceGroupAsync()
        {
            var tags = !string.IsNullOrWhiteSpace(configuration.Tags) ? Utility.DelimitedTextToDictionary(configuration.Tags, "=", ",") : null;

            var resourceGroupDefinition = azureSubscriptionClient
                .ResourceGroups
                .Define(configuration.ResourceGroupName)
                .WithRegion(configuration.RegionName);

            resourceGroupDefinition = tags is not null ? resourceGroupDefinition.WithTags(tags) : resourceGroupDefinition;

            return Execute(
                $"Creating Resource Group: {configuration.ResourceGroupName}...",
                () => resourceGroupDefinition.CreateAsync());
        }

        private Task<IIdentity> CreateUserManagedIdentityAsync(IResourceGroup resourceGroup)
        {
            // Resource group name supports periods and parenthesis but identity doesn't. Replacing them with hyphens.
            var managedIdentityName = $"{resourceGroup.Name.Replace(".", "-").Replace("(", "-").Replace(")", "-")}-identity";

            return Execute(
                $"Creating user-managed identity: {managedIdentityName}...",
                () => azureSubscriptionClient.Identities.Define(managedIdentityName)
                    .WithRegion(configuration.RegionName)
                    .WithExistingResourceGroup(resourceGroup)
                    .CreateAsync());
        }

        private Task<IIdentity> ReplaceSystemManagedIdentityWithUserManagedIdentityAsync(IResourceGroup resourceGroup, IVirtualMachine linuxVm)
            => Execute(
                "Replacing VM system-managed identity with user-managed identity for easier VM upgrades in the future...",
                async () =>
                {
                    var userManagedIdentity = await CreateUserManagedIdentityAsync(resourceGroup);

                    var existingVmRoles = (await azureSubscriptionClient.AccessManagement.RoleAssignments.Inner.ListForScopeWithHttpMessagesAsync(
                            $"/subscriptions/{configuration.SubscriptionId}",
                            new ODataQuery<RoleAssignmentFilter>($"assignedTo('{linuxVm.SystemAssignedManagedServiceIdentityPrincipalId}')"))).Body
                        .AsContinuousCollection(link => Extensions.Synchronize(() => azureSubscriptionClient.AccessManagement.RoleAssignments.Inner.ListForScopeNextWithHttpMessagesAsync(link)).Body)
                        .ToList();

                    foreach (var role in existingVmRoles)
                    {
                        await azureSubscriptionClient.AccessManagement.RoleAssignments
                            .Define(Guid.NewGuid().ToString())
                            .ForObjectId(userManagedIdentity.PrincipalId)
                            .WithRoleDefinition(role.RoleDefinitionId)
                            .WithScope(role.Scope)
                            .CreateAsync();
                    }

                    foreach (var role in existingVmRoles)
                    {
                        await azureSubscriptionClient.AccessManagement.RoleAssignments.DeleteByIdAsync(role.Id);
                    }

                    await Execute(
                        "Removing existing system-managed identity and assigning new user-managed identity to the VM...",
                        () => linuxVm.Update().WithoutSystemAssignedManagedServiceIdentity().WithExistingUserAssignedManagedServiceIdentity(userManagedIdentity).ApplyAsync());

                    return userManagedIdentity;
                });

        private async Task DeleteResourceGroupAsync()
        {
            var startTime = DateTime.UtcNow;
            var line = RefreshableConsole.WriteLine("Deleting resource group...");
            await azureSubscriptionClient.ResourceGroups.DeleteByNameAsync(configuration.ResourceGroupName, CancellationToken.None);
            WriteExecutionTime(line, startTime);
        }

        private Task PatchCromwellConfigurationFileV200Async(IStorageAccount storageAccount)
            => Execute(
                $"Patching '{CromwellConfigurationFileName}' in '{ConfigurationContainerName}' storage container...",
                async () =>
                {
                    await UploadTextToStorageAccountAsync(storageAccount, ConfigurationContainerName, CromwellConfigurationFileName, Utility.PersonalizeContent(new[]
                    {
                        // Replace "enabled = true" with "enabled = false" in call-caching element
                        (Utility.ConfigReplaceTextItemBase)new Utility.ConfigReplaceRegExItemText(@"^(\s*call-caching\s*{[^}]*enabled\s*[=:]{1}\s*)(true)$", "$1false", RegexOptions.Multiline),
                        // Add "preemptible: true" to default-runtime-attributes element, if preemptible is not already present
                        new Utility.ConfigReplaceRegExItemEvaluator(@"(?![\s\S]*preemptible)^(\s*default-runtime-attributes\s*{)([^}]*$)(\s*})$", match => $"{match.Groups[1].Value}{match.Groups[2].Value}\n          preemptible: true{match.Groups[3].Value}", RegexOptions.Multiline),
                    }, (await DownloadTextFromStorageAccountAsync(storageAccount, ConfigurationContainerName, CromwellConfigurationFileName)) ?? Utility.GetFileContent("scripts", CromwellConfigurationFileName)));
                });

        private Task PatchContainersToMountFileV210Async(IStorageAccount storageAccount, string managedIdentityName)
            => Execute(
                $"Adding public datasettestinputs/dataset container to '{ContainersToMountFileName}' file in '{ConfigurationContainerName}' storage container...",
                async () =>
                {
                    var containersToMountText = await DownloadTextFromStorageAccountAsync(storageAccount, ConfigurationContainerName, ContainersToMountFileName);

                    if (containersToMountText is not null)
                    {
                        // Add datasettestinputs container if not already present
                        if (!containersToMountText.Contains("datasettestinputs.blob.core.windows.net/dataset"))
                        {
                            // [SuppressMessage("Microsoft.Security", "CS002:SecretInNextLine", Justification="SAS token for public use")]
                            var dataSetUrl = "https://datasettestinputs.blob.core.windows.net/dataset?sv=2018-03-28&sr=c&si=coa&sig=nKoK6dxjtk5172JZfDH116N6p3xTs7d%2Bs5EAUE4qqgM%3D";
                            containersToMountText = $"{containersToMountText.TrimEnd()}\n{dataSetUrl}";
                        }

                        containersToMountText = containersToMountText
                            .Replace("where the VM has Contributor role", $"where the identity '{managedIdentityName}' has 'Contributor' role")
                            .Replace("where VM's identity", "where CoA VM")
                            .Replace("that the VM's identity has Contributor role", $"that the identity '{managedIdentityName}' has 'Contributor' role");

                        await UploadTextToStorageAccountAsync(storageAccount, ConfigurationContainerName, ContainersToMountFileName, containersToMountText);
                    }
                });

        private Task PatchContainersToMountFileV220Async(IStorageAccount storageAccount)
            => Execute(
                $"Commenting out msgenpublicdata/inputs in '{ContainersToMountFileName}' file in '{ConfigurationContainerName}' storage container. It will be removed in v2.3",
                async () =>
                {
                    var containersToMountText = await DownloadTextFromStorageAccountAsync(storageAccount, ConfigurationContainerName, ContainersToMountFileName);

                    if (containersToMountText is not null)
                    {
                        containersToMountText = containersToMountText.Replace("https://msgenpublicdata", $"#https://msgenpublicdata");

                        await UploadTextToStorageAccountAsync(storageAccount, ConfigurationContainerName, ContainersToMountFileName, containersToMountText);
                    }
                });

        private Task PatchContainersToMountFileV240Async(IStorageAccount storageAccount)
            => Execute(
                $"Removing reference to msgenpublicdata/inputs in '{ContainersToMountFileName}' file in '{ConfigurationContainerName}' storage container.",
                async () =>
                {
                    var containersToMountText = await DownloadTextFromStorageAccountAsync(storageAccount, ConfigurationContainerName, ContainersToMountFileName);

                    if (containersToMountText is not null)
                    {
                        var regex = new Regex("^.*msgenpublicdata.blob.core.windows.net/inputs.*(\n|\r|\r\n)", RegexOptions.Multiline);
                        containersToMountText = regex.Replace(containersToMountText, string.Empty);

                        await UploadTextToStorageAccountAsync(storageAccount, ConfigurationContainerName, ContainersToMountFileName, containersToMountText);
                    }
                });

        private Task PatchAccountNamesFileV240Async(ConnectionInfo sshConnectionInfo, IIdentity managedIdentity)
            => Execute(
                $"Adding Managed Identity ClientId to 'env-01-account-names.txt' file on the VM...",
                async () =>
                {
                    var accountNames = Utility.DelimitedTextToDictionary((await ExecuteCommandOnVirtualMachineWithRetriesAsync(sshConnectionInfo, $"cat {CromwellAzureRootDir}/env-01-account-names.txt")).Output);
                    accountNames["ManagedIdentityClientId"] = managedIdentity.ClientId;

                    await UploadFilesToVirtualMachineAsync(sshConnectionInfo, (Utility.DictionaryToDelimitedText(accountNames), $"{CromwellAzureRootDir}/env-01-account-names.txt", false));
                });

        private Task PatchCromwellConfigurationFileV300Async(IStorageAccount storageAccount)
            => Execute(
                $"Patching '{CromwellConfigurationFileName}' in '{ConfigurationContainerName}' storage container...",
                async () =>
                {
                    var cromwellConfigText = await DownloadTextFromStorageAccountAsync(storageAccount, ConfigurationContainerName, CromwellConfigurationFileName);
                    var tesBackendParametersRegex = new Regex(@"^(\s*endpoint.*)([\s\S]*)", RegexOptions.Multiline);

                    // Add "use_tes_11_preview_backend_parameters = true" to TES config, after endpoint setting, if use_tes_11_preview_backend_parameters is not already present
                    if (!cromwellConfigText.Contains("use_tes_11_preview_backend_parameters", StringComparison.OrdinalIgnoreCase))
                    {
                        cromwellConfigText = tesBackendParametersRegex.Replace(cromwellConfigText, match => $"{match.Groups[1].Value}\n        use_tes_11_preview_backend_parameters = true{match.Groups[2].Value}");
                    }

                    await UploadTextToStorageAccountAsync(storageAccount, ConfigurationContainerName, CromwellConfigurationFileName, cromwellConfigText);
                });

        private Task AddNewSettingsV300Async(ConnectionInfo sshConnectionInfo)
            => Execute(
                $"Adding new settings to 'env-04-settings.txt' file on the VM...",
                async () =>
                {
                    var existingFileContent = await ExecuteCommandOnVirtualMachineAsync(sshConnectionInfo, $"cat {CromwellAzureRootDir}/env-04-settings.txt");
                    var existingSettings = Utility.DelimitedTextToDictionary(existingFileContent.Output.Trim());
                    var newSettings = Utility.DelimitedTextToDictionary(Utility.GetFileContent("scripts", "env-04-settings.txt"));

                    foreach (var key in newSettings.Keys.Except(existingSettings.Keys))
                    {
                        existingSettings.Add(key, newSettings[key]);
                    }

                    var newFileContent = Utility.DictionaryToDelimitedText(existingSettings);

                    await UploadFilesToVirtualMachineAsync(
                        sshConnectionInfo,
                        new[] {
                            (newFileContent, $"{CromwellAzureRootDir}/env-04-settings.txt", false)
                        });
                });

        private async Task MitigateChaosDbV250Async(ICosmosDBAccount cosmosDb)
            => await Execute("#ChaosDB remedition (regenerating CosmosDB primary key)",
                () => cosmosDb.RegenerateKeyAsync(KeyKind.Primary.Value));

        private async Task UpgradeBlobfuseV300Async(ConnectionInfo sshConnectionInfo)
            => await Execute("Upgrading blobfuse to 1.4.3...",
                () => ExecuteCommandOnVirtualMachineWithRetriesAsync(sshConnectionInfo, "sudo apt-get update ; sudo apt-get --only-upgrade install blobfuse=1.4.3"));

        private async Task DisableDockerServiceV300Async(ConnectionInfo sshConnectionInfo)
            => await Execute("Disabling auto-start of Docker service...",
                () => ExecuteCommandOnVirtualMachineWithRetriesAsync(sshConnectionInfo, "sudo systemctl disable docker"));

        private async Task SetCosmosDbContainerAutoScaleAsync(ICosmosDBAccount cosmosDb)
        {
            var tesDb = await cosmosDb.GetSqlDatabaseAsync(Constants.CosmosDbDatabaseId);
            var taskContainer = await tesDb.GetSqlContainerAsync(Constants.CosmosDbContainerId);
            var requestThroughput = await taskContainer.GetThroughputSettingsAsync();

            if (requestThroughput is not null && requestThroughput.Throughput is not null && requestThroughput.AutopilotSettings?.MaxThroughput is null)
            {
                var key = (await cosmosDb.ListKeysAsync()).PrimaryMasterKey;
                var cosmosClient = new CosmosRestClient(cosmosDb.DocumentEndpoint, key);

                // If the container has request throughput setting configured, and it is currently manual, set it to auto
                await Execute(
                    $"Switching the throughput setting for CosmosDb container 'Tasks' in database 'TES' from Manual to Autoscale...",
                    () => cosmosClient.SwitchContainerRequestThroughputToAutoAsync(Constants.CosmosDbDatabaseId, Constants.CosmosDbContainerId));
            }
        }

        private static ConnectionInfo GetSshConnectionInfo(IVirtualMachine linuxVm, string vmUsername, string vmPassword)
        {
            var publicIPAddress = linuxVm.GetPrimaryPublicIPAddress();

            return new ConnectionInfo(
                publicIPAddress is not null ? publicIPAddress.Fqdn : linuxVm.GetPrimaryNetworkInterface().PrimaryPrivateIP,
                vmUsername,
                new PasswordAuthenticationMethod(vmUsername, vmPassword));
        }

        private static void ValidateMainIdentifierPrefix(string prefix)
        {
            const int maxLength = 12;

            if (prefix.Any(c => !char.IsLetter(c)))
            {
                throw new ValidationException($"MainIdentifierPrefix must only contain letters.");
            }

            if (prefix.Length > maxLength)
            {
                throw new ValidationException($"MainIdentifierPrefix too long - must be {maxLength} characters or less.");
            }
        }

        private void ValidateRegionName(string regionName)
        {
            var validRegionNames = azureSubscriptionClient.GetCurrentSubscription().ListLocations().Select(loc => loc.Region.Name);

            if (!validRegionNames.Contains(regionName, StringComparer.OrdinalIgnoreCase))
            {
                throw new ValidationException($"Invalid region name '{regionName}'. Valid names are: {string.Join(", ", validRegionNames)}");
            }
        }

        private async Task ValidateSubscriptionAndResourceGroupAsync(Configuration configuration)
        {
            const string ownerRoleId = "8e3af657-a8ff-443c-a75c-2fe8c4bcb635";
            const string contributorRoleId = "b24988ac-6180-42a0-ab88-20f7382dd24c";
            const string userAccessAdministratorRoleId = "18d7d88d-d35e-4fb5-a5c3-7773c20a72d9";

            var azure = Microsoft.Azure.Management.Fluent.Azure
                .Configure()
                .WithLogLevel(HttpLoggingDelegatingHandler.Level.Basic)
                .Authenticate(azureCredentials);

            var subscriptionExists = (await azure.Subscriptions.ListAsync()).Any(sub => sub.SubscriptionId.Equals(configuration.SubscriptionId, StringComparison.OrdinalIgnoreCase));

            if (!subscriptionExists)
            {
                throw new ValidationException($"Invalid or inaccessible subcription id '{configuration.SubscriptionId}'. Make sure that subscription exists and that you are either an Owner or have Contributor and User Access Administrator roles on the subscription.", displayExample: false);
            }

            var rgExists = !string.IsNullOrEmpty(configuration.ResourceGroupName) && await azureSubscriptionClient.ResourceGroups.ContainAsync(configuration.ResourceGroupName);

            if (!string.IsNullOrEmpty(configuration.ResourceGroupName) && !rgExists)
            {
                throw new ValidationException($"If ResourceGroupName is provided, the resource group must already exist.", displayExample: false);
            }

            var token = await new AzureServiceTokenProvider().GetAccessTokenAsync("https://management.azure.com/");
            var currentPrincipalObjectId = new JwtSecurityTokenHandler().ReadJwtToken(token).Claims.FirstOrDefault(c => c.Type == "oid").Value;

            var currentPrincipalSubscriptionRoleIds = (await azureSubscriptionClient.AccessManagement.RoleAssignments.Inner.ListForScopeWithHttpMessagesAsync($"/subscriptions/{configuration.SubscriptionId}", new ODataQuery<RoleAssignmentFilter>($"atScope() and assignedTo('{currentPrincipalObjectId}')")))
                .Body.AsContinuousCollection(link => Extensions.Synchronize(() => azureSubscriptionClient.AccessManagement.RoleAssignments.Inner.ListForScopeNextWithHttpMessagesAsync(link)).Body)
                .Select(b => b.RoleDefinitionId.Split(new[] { '/' }).Last());

            var isuserAccessAdministrator = currentPrincipalSubscriptionRoleIds.Contains(userAccessAdministratorRoleId);

            if (!currentPrincipalSubscriptionRoleIds.Contains(ownerRoleId) && !(currentPrincipalSubscriptionRoleIds.Contains(contributorRoleId) && isuserAccessAdministrator))
            {
                if (!rgExists)
                {
                    throw new ValidationException($"Insufficient access to deploy. You must be: 1) Owner of the subscription, or 2) Contributor and User Access Administrator of the subscription, or 3) Owner of the resource group", displayExample: false);
                }

                var currentPrincipalRgRoleIds = (await azureSubscriptionClient.AccessManagement.RoleAssignments.Inner.ListForScopeWithHttpMessagesAsync($"/subscriptions/{configuration.SubscriptionId}/resourceGroups/{configuration.ResourceGroupName}", new ODataQuery<RoleAssignmentFilter>($"atScope() and assignedTo('{currentPrincipalObjectId}')")))
                    .Body.AsContinuousCollection(link => Extensions.Synchronize(() => azureSubscriptionClient.AccessManagement.RoleAssignments.Inner.ListForScopeNextWithHttpMessagesAsync(link)).Body)
                    .Select(b => b.RoleDefinitionId.Split(new[] { '/' }).Last());

                if (!currentPrincipalRgRoleIds.Contains(ownerRoleId))
                {
                    throw new ValidationException($"Insufficient access to deploy. You must be: 1) Owner of the subscription, or 2) Contributor and User Access Administrator of the subscription, or 3) Owner of the resource group", displayExample: false);
                }

                if (!isuserAccessAdministrator)
                {
                    SkipBillingReaderRoleAssignment = true;
                    DisplayBillingReaderInsufficientAccessLevelWarning();
                }
            }
        }

        private async Task<IStorageAccount> ValidateAndGetExistingStorageAccountAsync()
        {
            if (configuration.StorageAccountName is null)
            {
                return null;
            }

            return (await GetExistingStorageAccountAsync(configuration.StorageAccountName))
                ?? throw new ValidationException($"If StorageAccountName is provided, the storage account must already exist in region {configuration.RegionName}, and be accessible to the current user.", displayExample: false);
        }

        private async Task<BatchAccount> ValidateAndGetExistingBatchAccountAsync()
        {
            if (configuration.BatchAccountName is null)
            {
                return null;
            }

            return (await GetExistingBatchAccountAsync(configuration.BatchAccountName))
                ?? throw new ValidationException($"If BatchAccountName is provided, the batch account must already exist in region {configuration.RegionName}, and be accessible to the current user.", displayExample: false);
        }

        private async Task<(INetwork virtualNetwork, string subnetName)?> ValidateAndGetExistingVirtualNetworkAsync()
        {
            if (string.IsNullOrWhiteSpace(configuration.VnetName) && string.IsNullOrWhiteSpace(configuration.VnetResourceGroupName))
            {
                if (configuration.PrivateNetworking.GetValueOrDefault())
                {
                    throw new ValidationException("VnetResourceGroup and VnetName are required when using private networking.");
                }

                return null;
            }

            if (string.IsNullOrWhiteSpace(configuration.VnetName) ^ string.IsNullOrWhiteSpace(configuration.VnetResourceGroupName))
            {
                throw new ValidationException("Both VnetResourceGroupName and VnetName are required when using the existing virtual network.");
            }

            var vnet = await azureSubscriptionClient.Networks.GetByResourceGroupAsync(configuration.VnetResourceGroupName, configuration.VnetName);

            if (vnet is null)
            {
                throw new ValidationException($"Virtual network '{configuration.VnetName}' does not exist in resource group '{configuration.VnetResourceGroupName}'.");
            }

            if(!vnet.RegionName.Equals(configuration.RegionName, StringComparison.OrdinalIgnoreCase))
            {
                throw new ValidationException($"Virtual network '{configuration.VnetName}' must be in the same region that you are depoying to ({configuration.RegionName}).");
            }

            if (!vnet.Subnets.Any())
            {
                throw new ValidationException($"Virtual network '{configuration.VnetName}' does not have any subnets. At least one subnet is required.");
            }

            if (vnet.Subnets.Count > 1 && string.IsNullOrWhiteSpace(configuration.SubnetName))
            {
                throw new ValidationException($"More than one subnet exists in virtual network  '{configuration.VnetName}'. SubnetName is required.");
            }

            var subnet = vnet.Subnets.Keys.FirstOrDefault(k => string.IsNullOrWhiteSpace(configuration.SubnetName) || k.Equals(configuration.SubnetName, StringComparison.OrdinalIgnoreCase));

            if (subnet is null)
            {
                throw new ValidationException($"Virtual network '{configuration.VnetName}' does not contain subnet '{configuration.SubnetName}'.");
            }

            return (vnet, subnet);
        }

        private async Task ValidateBatchAccountQuotaAsync()
        {
            var accountQuota = (await new BatchManagementClient(tokenCredentials) { SubscriptionId = configuration.SubscriptionId }.Location.GetQuotasAsync(configuration.RegionName)).AccountQuota;
            var existingBatchAccountCount = (await new BatchManagementClient(tokenCredentials) { SubscriptionId = configuration.SubscriptionId }.BatchAccount.ListAsync()).AsEnumerable().Count(b => b.Location.Equals(configuration.RegionName));

            if (existingBatchAccountCount >= accountQuota)
            {
                throw new ValidationException($"The regional Batch account quota ({accountQuota} account(s) per region) for the specified subscription has been reached. Submit a support request to increase the quota or choose another region.", displayExample: false);
            }
        }

        private async Task ValidateVmAsync()
        {
            var computeSkus = (await azureSubscriptionClient.ComputeSkus.ListByRegionAsync(configuration.RegionName))
                .Where(s => s.ResourceType == ComputeResourceType.VirtualMachines && !s.Restrictions.Any())
                .Select(s => s.Name.ToString())
                .ToList();

            if (!computeSkus.Any())
            {
                throw new ValidationException($"Your subscription doesn't support virtual machine creation in {configuration.RegionName}.  Please create an Azure Support case: https://docs.microsoft.com/en-us/azure/azure-portal/supportability/how-to-create-azure-support-request", displayExample: false);
            }
            else if (!computeSkus.Any(s => s.Equals(configuration.VmSize, StringComparison.OrdinalIgnoreCase)))
            {
                throw new ValidationException($"The VmSize {configuration.VmSize} is not available or does not exist in {configuration.RegionName}.  You can use 'az vm list-skus --location {configuration.RegionName} --output table' to find an available VM.", displayExample: false);
            }
        }

        private static async Task<BlobServiceClient> GetBlobClientAsync(IStorageAccount storageAccount)
            => new(
                new Uri($"https://{storageAccount.Name}.blob.core.windows.net"),
                new StorageSharedKeyCredential(
                    storageAccount.Name,
                    (await storageAccount.GetKeysAsync())[0].Value));

        private async Task ValidateTokenProviderAsync()
        {
            try
            {
                await Execute("Retrieving Azure management token...", () => new AzureServiceTokenProvider().GetAccessTokenAsync("https://management.azure.com/"));
            }
            catch (AzureServiceTokenProviderException ex)
            {
                RefreshableConsole.WriteLine("No access token found.  Please install the Azure CLI and login with 'az login'", ConsoleColor.Red);
                RefreshableConsole.WriteLine("Link: https://docs.microsoft.com/en-us/cli/azure/install-azure-cli");
                RefreshableConsole.WriteLine($"Error details: {ex.Message}");
                Environment.Exit(1);
            }
        }

        private void ValidateInitialCommandLineArgsAsync()
        {
            void ThrowIfProvidedForUpdate(object attributeValue, string attributeName)
            {
                if (configuration.Update && attributeValue is not null)
                {
                    throw new ValidationException($"{attributeName} must not be provided when updating", false);
                }
            }

            void ThrowIfNotProvidedForUpdate(string attributeValue, string attributeName)
            {
                if (configuration.Update && string.IsNullOrWhiteSpace(attributeValue))
                {
                    throw new ValidationException($"{attributeName} is required for update.", false);
                }
            }

            void ThrowIfNotProvided(string attributeValue, string attributeName)
            {
                if (string.IsNullOrWhiteSpace(attributeValue))
                {
                    throw new ValidationException($"{attributeName} is required.", false);
                }
            }

            void ThrowIfNotProvidedForInstall(string attributeValue, string attributeName)
            {
                if (!configuration.Update && string.IsNullOrWhiteSpace(attributeValue))
                {
                    throw new ValidationException($"{attributeName} is required.", false);
                }
            }

            void ThrowIfTagsFormatIsUnacceptable(string attributeValue, string attributeName)
            {
                if (string.IsNullOrWhiteSpace(attributeValue))
                {
                    return;
                }

                try
                {
                    Utility.DelimitedTextToDictionary(attributeValue, "=", ",");
                }
                catch
                {
                    throw new ValidationException($"{attributeName} is specified in incorrect format. Try as TagName=TagValue,TagName=TagValue in double quotes", false);
                }
            }

            ThrowIfNotProvided(configuration.SubscriptionId, nameof(configuration.SubscriptionId));

            ThrowIfNotProvidedForInstall(configuration.RegionName, nameof(configuration.RegionName));

            ThrowIfNotProvidedForUpdate(configuration.ResourceGroupName, nameof(configuration.ResourceGroupName));
            ThrowIfNotProvidedForUpdate(configuration.VmPassword, nameof(configuration.VmPassword));

            ThrowIfProvidedForUpdate(configuration.RegionName, nameof(configuration.RegionName));
            ThrowIfProvidedForUpdate(configuration.StorageAccountName, nameof(configuration.StorageAccountName));
            ThrowIfProvidedForUpdate(configuration.BatchAccountName, nameof(configuration.BatchAccountName));
            ThrowIfProvidedForUpdate(configuration.CosmosDbAccountName, nameof(configuration.CosmosDbAccountName));
            ThrowIfProvidedForUpdate(configuration.ApplicationInsightsAccountName, nameof(configuration.ApplicationInsightsAccountName));
            ThrowIfProvidedForUpdate(configuration.PrivateNetworking, nameof(configuration.PrivateNetworking));
            ThrowIfProvidedForUpdate(configuration.VnetName, nameof(configuration.VnetName));
            ThrowIfProvidedForUpdate(configuration.VnetResourceGroupName, nameof(configuration.VnetResourceGroupName));
            ThrowIfProvidedForUpdate(configuration.SubnetName, nameof(configuration.SubnetName));
            ThrowIfProvidedForUpdate(configuration.Tags, nameof(configuration.Tags));
            ThrowIfTagsFormatIsUnacceptable(configuration.Tags, nameof(configuration.Tags));
        }

        private static void DisplayBillingReaderInsufficientAccessLevelWarning()
        {
            RefreshableConsole.WriteLine("Warning: insufficient subscription access level to assign the Billing Reader", ConsoleColor.Yellow);
            RefreshableConsole.WriteLine("role for the VM to your Azure Subscription.", ConsoleColor.Yellow);
            RefreshableConsole.WriteLine("Deployment will continue, but only default VM prices will be used for your workflows,", ConsoleColor.Yellow);
            RefreshableConsole.WriteLine("since the Billing Reader role is required to access RateCard API pricing data.", ConsoleColor.Yellow);
            RefreshableConsole.WriteLine("To resolve this in the future, have your Azure subscription Owner or Contributor", ConsoleColor.Yellow);
            RefreshableConsole.WriteLine("assign the Billing Reader role for the VM's managed identity to your Azure Subscription scope.", ConsoleColor.Yellow);
            RefreshableConsole.WriteLine("More info: https://github.com/microsoft/CromwellOnAzure/blob/master/docs/troubleshooting-guide.md#dynamic-cost-optimization-and-ratecard-api-access", ConsoleColor.Yellow);
        }

        private static void DisplayValidationExceptionAndExit(ValidationException validationException)
        {
            RefreshableConsole.WriteLine(validationException.Reason, ConsoleColor.Red);

            if (validationException.DisplayExample)
            {
                RefreshableConsole.WriteLine();
                RefreshableConsole.WriteLine($"Example: ", ConsoleColor.Green).Write($"deploy-cromwell-on-azure --subscriptionid {Guid.NewGuid()} --regionname westus2 --mainidentifierprefix coa", ConsoleColor.White);
            }

            Environment.Exit(1);
        }

        private async Task DeleteResourceGroupIfUserConsentsAsync()
        {
            if (!isResourceGroupCreated)
            {
                return;
            }

            var userResponse = string.Empty;

            if (!configuration.Silent)
            {
                RefreshableConsole.WriteLine();
                RefreshableConsole.Write("Delete the resource group?  Type 'yes' and press enter, or, press any key to exit: ");
                userResponse = RefreshableConsole.ReadLine();
            }

            if (userResponse.Equals("yes", StringComparison.OrdinalIgnoreCase) || (configuration.Silent && configuration.DeleteResourceGroupOnFailure))
            {
                await DeleteResourceGroupAsync();
            }
        }

        private async Task<bool> RunTestWorkflow(IStorageAccount storageAccount, bool usePreemptibleVm = true)
        {
            var startTime = DateTime.UtcNow;
            var line = RefreshableConsole.WriteLine("Running a test workflow...");
            var isTestWorkflowSuccessful = await TestWorkflowAsync(storageAccount, usePreemptibleVm);
            WriteExecutionTime(line, startTime);

            if (isTestWorkflowSuccessful)
            {
                RefreshableConsole.WriteLine();
                RefreshableConsole.WriteLine($"Test workflow succeeded.", ConsoleColor.Green);
                RefreshableConsole.WriteLine();
                RefreshableConsole.WriteLine("Learn more about how to use Cromwell on Azure: https://github.com/microsoft/CromwellOnAzure");
                RefreshableConsole.WriteLine();
            }
            else
            {
                RefreshableConsole.WriteLine();
                RefreshableConsole.WriteLine($"Test workflow failed.", ConsoleColor.Red);
                RefreshableConsole.WriteLine();
                WriteGeneralRetryMessageToConsole();
                RefreshableConsole.WriteLine();
            }

            return isTestWorkflowSuccessful;
        }

        private static void WriteGeneralRetryMessageToConsole()
            => RefreshableConsole.WriteLine("Please try deployment again, and create an issue if this continues to fail: https://github.com/microsoft/CromwellOnAzure/issues");

        private async Task<bool> TestWorkflowAsync(IStorageAccount storageAccount, bool usePreemptibleVm = true)
        {
            const string testDirectoryName = "test";
            const string wdlFileName = "test.wdl";
            const string workflowInputsFileName = "testInputs.json";
            const string inputFileName = "inputFile.txt";
            const string inputFileContent = "Hello from inputFile.txt!";

            var id = Guid.NewGuid();
            var wdlFileContent = Utility.GetFileContent(wdlFileName);
            var workflowInputsFileContent = Utility.GetFileContent(workflowInputsFileName).Replace("{InputFilePath}", $"/{storageAccount.Name}/{InputsContainerName}/{testDirectoryName}/{inputFileName}");

            if (!usePreemptibleVm)
            {
                wdlFileContent = wdlFileContent.Replace("preemptible: true", "preemptible: false", StringComparison.OrdinalIgnoreCase);
            }

            var workflowTrigger = new Workflow
            {
                WorkflowUrl = $"/{storageAccount.Name}/{InputsContainerName}/{testDirectoryName}/{wdlFileName}",
                WorkflowInputsUrl = $"/{storageAccount.Name}/{InputsContainerName}/{testDirectoryName}/{workflowInputsFileName}"
            };

            await UploadTextToStorageAccountAsync(storageAccount, InputsContainerName, $"{testDirectoryName}/{wdlFileName}", wdlFileContent);
            await UploadTextToStorageAccountAsync(storageAccount, InputsContainerName, $"{testDirectoryName}/{workflowInputsFileName}", workflowInputsFileContent);
            await UploadTextToStorageAccountAsync(storageAccount, InputsContainerName, $"{testDirectoryName}/{inputFileName}", inputFileContent);
            await UploadTextToStorageAccountAsync(storageAccount, WorkflowsContainerName, $"new/{id}.json", JsonConvert.SerializeObject(workflowTrigger, Formatting.Indented));

            return await IsWorkflowSuccessfulAfterLongPollingAsync(storageAccount, WorkflowsContainerName, id);
        }

        private static async Task<bool> IsWorkflowSuccessfulAfterLongPollingAsync(IStorageAccount storageAccount, string containerName, Guid id)
        {
            var container = (await GetBlobClientAsync(storageAccount)).GetBlobContainerClient(containerName);

            while (true)
            {
                try
                {
                    var succeeded = container.GetBlobs(prefix: $"succeeded/{id}").Count() == 1;
                    var failed = container.GetBlobs(prefix: $"failed/{id}").Count() == 1;

                    if (succeeded || failed)
                    {
                        return succeeded && !failed;
                    }
                }
                catch (Exception exc)
                {
                    // "Server is busy" occasionally can be ignored
                    RefreshableConsole.WriteLine(exc.Message);
                }

                await Task.Delay(TimeSpan.FromSeconds(10));
            }
        }

        private Task Execute(string message, Func<Task> func)
            => Execute(message, async () => { await func(); return false; });

        private async Task<T> Execute<T>(string message, Func<Task<T>> func)
        {
            const int retryCount = 3;

            var startTime = DateTime.UtcNow;
            var line = RefreshableConsole.WriteLine(message);

            for (var i = 0; i < retryCount; i++)
            {
                try
                {
                    cts.Token.ThrowIfCancellationRequested();
                    var result = await func();
                    WriteExecutionTime(line, startTime);
                    return result;
                }
                catch (Microsoft.Rest.Azure.CloudException cloudException) when (cloudException.ToCloudErrorType() == CloudErrorType.ExpiredAuthenticationToken)
                {
                }
                catch (OperationCanceledException) when (cts.Token.IsCancellationRequested)
                {
                    line.Write(" Cancelled", ConsoleColor.Red);
                    return await Task.FromCanceled<T>(cts.Token);
                }
                catch (Exception ex)
                {
                    line.Write($" Failed. {ex.GetType().Name}: {ex.Message}", ConsoleColor.Red);
                    cts.Cancel();
                    throw;
                }
            }

            line.Write($" Failed", ConsoleColor.Red);
            cts.Cancel();
            throw new Exception($"Failed after {retryCount} attempts");
        }

        private static void WriteExecutionTime(RefreshableConsole.Line line, DateTime startTime)
            => line.Write($" Completed in {DateTime.UtcNow.Subtract(startTime).TotalSeconds:n0}s", ConsoleColor.Green);

        private static async Task<(string Output, string Error, int ExitStatus)> ExecuteCommandOnVirtualMachineAsync(ConnectionInfo sshConnectionInfo, string command)
        {
            using var sshClient = new SshClient(sshConnectionInfo);
            sshClient.ConnectWithRetries();
            var (output, error, exitStatus) = await sshClient.ExecuteCommandAsync(command);
            sshClient.Disconnect();

            return (output, error, exitStatus);
        }

        private static Task<(string Output, string Error, int ExitStatus)> ExecuteCommandOnVirtualMachineWithRetriesAsync(ConnectionInfo sshConnectionInfo, string command)
            => sshCommandRetryPolicy.ExecuteAsync(() => ExecuteCommandOnVirtualMachineAsync(sshConnectionInfo, command));

        private static async Task UploadFilesToVirtualMachineAsync(ConnectionInfo sshConnectionInfo, params (string fileContent, string remoteFilePath, bool makeExecutable)[] files)
            => await UploadFilesToVirtualMachineAsync(sshConnectionInfo, files.Select(f => ((Stream)new MemoryStream(Encoding.UTF8.GetBytes(f.fileContent)), f.remoteFilePath, f.makeExecutable)).ToArray());

        private static async Task UploadFilesToVirtualMachineAsync(ConnectionInfo sshConnectionInfo, params (Stream input, string remoteFilePath, bool makeExecutable)[] files)
        {
            using var sshClient = new SshClient(sshConnectionInfo);
            using var sftpClient = new SftpClient(sshConnectionInfo);

            try
            {
                sshClient.ConnectWithRetries();
                sftpClient.Connect();

                foreach (var (input, remoteFilePath, makeExecutable) in files)
                {
                    var dir = GetLinuxParentPath(remoteFilePath);

                    // Create destination directory if needed and make it writable for the current user
                    var (output, _, _) = await sshClient.ExecuteCommandAsync($"sudo mkdir -p {dir} && owner=$(stat -c '%U' {dir}) && mask=$(stat -c '%a' {dir}) && ownerCanWrite=$(( (16#$mask & 16#200) > 0 )) && othersCanWrite=$(( (16#$mask & 16#002) > 0 )) && ( [[ $owner == $(whoami) && $ownerCanWrite == 1 || $othersCanWrite == 1 ]] && echo 0 || ( sudo chmod o+w {dir} && echo 1 ))");
                    var dirWasMadeWritableToOthers = output == "1";

                    // Make the destination file writable for the current user. The user running the update might not be the same user that created the file.
                    await sshClient.ExecuteCommandAsync($"sudo touch {remoteFilePath} && sudo chmod o+w {remoteFilePath}");
                    await sftpClient.UploadFileAsync(input, remoteFilePath, true);
                    await sshClient.ExecuteCommandAsync($"sudo chmod o-w {remoteFilePath}");

                    if (makeExecutable)
                    {
                        await sshClient.ExecuteCommandAsync($"sudo chmod +x {remoteFilePath}");
                    }

                    if (dirWasMadeWritableToOthers)
                    {
                        await sshClient.ExecuteCommandAsync($"sudo chmod o-w {dir}");
                    }
                }
            }
            finally
            {
                sshClient.Disconnect();
                sftpClient.Disconnect();

                foreach (var (input, _, _) in files)
                {
                    await input.DisposeAsync();
                }

                sshClient.Dispose();
                sftpClient.Dispose();
            }
        }

        private static async Task DeleteFileFromVirtualMachineAsync(ConnectionInfo sshConnectionInfo, string filePath)
        {
            using var sshClient = new SshClient(sshConnectionInfo);
            sshClient.ConnectWithRetries();
            await sshClient.ExecuteCommandAsync($"sudo rm -f {filePath}");
            sshClient.Disconnect();
        }

        private async Task<string> DownloadTextFromStorageAccountAsync(IStorageAccount storageAccount, string containerName, string blobName)
        {
            var blobClient = await GetBlobClientAsync(storageAccount);
            var container = blobClient.GetBlobContainerClient(containerName);

            return (await container.GetBlobClient(blobName).DownloadContentAsync(cts.Token)).ToString();
        }

        private async Task UploadTextToStorageAccountAsync(IStorageAccount storageAccount, string containerName, string blobName, string content)
        {
            var blobClient = await GetBlobClientAsync(storageAccount);
            var container = blobClient.GetBlobContainerClient(containerName);

            await container.CreateIfNotExistsAsync();
            await container.GetBlobClient(blobName).UploadAsync(BinaryData.FromString(content), cts.Token);
        }

        private static string GetLinuxParentPath(string path)
        {
            const char dirSeparator = '/';

            if (string.IsNullOrEmpty(path))
            {
                return null;
            }

            var pathComponents = path.TrimEnd(dirSeparator).Split(dirSeparator);

            return string.Join(dirSeparator, pathComponents.Take(pathComponents.Length - 1));
        }

        private class ValidationException : Exception
        {
            public string Reason { get; set; }
            public bool DisplayExample { get; set; }

            public ValidationException(string reason, bool displayExample = true)
            {
                Reason = reason;
                DisplayExample = displayExample;
            }
        }
    }
}<|MERGE_RESOLUTION|>--- conflicted
+++ resolved
@@ -408,7 +408,6 @@
                                 {
                                     Task.Run(async () => batchAccount ??= await CreateBatchAccountAsync(storageAccount.Id)),
                                     Task.Run(async () =>
-<<<<<<< HEAD
                                     {
                                         await CreateDefaultStorageContainersAsync(storageAccount);
                                         await WriteNonPersonalizedFilesToStorageAccountAsync(storageAccount);
@@ -420,19 +419,6 @@
                             Task.Run(() => CreateVirtualMachineAsync(managedIdentity, vnetAndSubnet?.virtualNetwork, vnetAndSubnet?.subnetName)
                                 .ContinueWith(async t =>
                                     {
-=======
-                                    {
-                                        await CreateDefaultStorageContainersAsync(storageAccount);
-                                        await WriteNonPersonalizedFilesToStorageAccountAsync(storageAccount);
-                                        await WritePersonalizedFilesToStorageAccountAsync(storageAccount, managedIdentity.Name);
-                                    })
-                                });
-                            }),
-
-                            Task.Run(() => CreateVirtualMachineAsync(managedIdentity, vnetAndSubnet?.virtualNetwork, vnetAndSubnet?.subnetName)
-                                .ContinueWith(async t =>
-                                    {
->>>>>>> 54aee598
                                         linuxVm = t.Result;
 
                                         if (!configuration.PrivateNetworking.GetValueOrDefault())
