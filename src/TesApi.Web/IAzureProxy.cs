--- conflicted
+++ resolved
@@ -79,11 +79,7 @@
         /// <summary>
         /// Deletes an Azure Batch job
         /// </summary>
-<<<<<<< HEAD
         /// <param name="taskId">The unique TES task ID</param>
-=======
-        /// <param name="taskId">The unique TES task ID</param>
->>>>>>> 23d2cdc5
         /// <param name="cancellationToken"></param>
         Task DeleteBatchJobAsync(string taskId, CancellationToken cancellationToken = default);
 
