﻿// Copyright (c) Microsoft Corporation.
// Licensed under the MIT License.

using System;
using System.Threading;
using System.Threading.Tasks;
using Microsoft.Extensions.Configuration;
using Microsoft.Extensions.Hosting;
using Microsoft.Extensions.Logging;
using Tes.Extensions;
using Tes.Models;
using Tes.Repository;

namespace TesApi.Web
{
    /// <summary>
    /// Background service to delete Batch jobs older than seven days for completed tasks
    /// </summary>
    public class DeleteCompletedBatchJobsHostedService : BackgroundService
    {
        private static readonly TimeSpan oldestJobAge = TimeSpan.FromDays(7);
        private readonly IRepository<TesTask> repository;
        private readonly IAzureProxy azureProxy;
        private readonly ILogger<DeleteCompletedBatchJobsHostedService> logger;
        private readonly bool isDisabled;

        /// <summary>
        /// Default constructor
        /// </summary>
        /// <param name="configuration">The configuration instance settings</param>
        /// <param name="azureProxy">Azure Proxy</param>
        /// <param name="repository">The main TES task database repository</param>
        /// <param name="logger">The logger instance</param>
        public DeleteCompletedBatchJobsHostedService(IConfiguration configuration, IAzureProxy azureProxy, IRepository<TesTask> repository, ILogger<DeleteCompletedBatchJobsHostedService> logger)
        {
            this.repository = repository;
            this.azureProxy = azureProxy;
            this.logger = logger;
            isDisabled = configuration.GetValue("DisableBatchJobCleanup", false);
        }


        /// <summary>
        /// Start the service
        /// </summary>
        /// <param name="cancellationToken">Not used</param>
        public override Task StartAsync(CancellationToken cancellationToken)
        {
            if (isDisabled)
            {
                return Task.CompletedTask;
            }

            return base.StartAsync(cancellationToken);
        }

        /// <inheritdoc />
        public override Task StopAsync(CancellationToken cancellationToken)
        {
            logger.LogInformation("Batch Job cleanup stopping...");
            return base.StopAsync(cancellationToken);
        }

        /// <summary>
        /// The job clean up service that checks for old jobs on the Batch account that are safe to delete
        /// </summary>
        /// <param name="stoppingToken">Triggered when Microsoft.Extensions.Hosting.IHostedService.StopAsync(System.Threading.CancellationToken) is called.</param>
        /// <returns>A System.Threading.Tasks.Task that represents the long running operations.</returns>
        protected override async Task ExecuteAsync(CancellationToken stoppingToken)
        {
            var runInterval = TimeSpan.FromDays(1);
            logger.LogInformation("Batch Job cleanup started.");

            while (!stoppingToken.IsCancellationRequested)
            {
                try
                {
                    await DeleteOldBatchJobs(stoppingToken);
                }
                catch (OperationCanceledException) when (stoppingToken.IsCancellationRequested)
                {
                    break;
                }
                catch (Exception exc)
                {
                    logger.LogError(exc, exc.Message);
                }

                try
                {
                    await Task.Delay(runInterval, stoppingToken);
                }
                catch (TaskCanceledException)
                {
                    break;
                }
            }

            logger.LogInformation("Batch Job cleanup gracefully stopped.");
        }

        private async Task DeleteOldBatchJobs(CancellationToken cancellationToken) // TODO: implement
        {
            var jobsToDelete = await azureProxy.ListOldJobsToDeleteAsync(oldestJobAge);

            foreach (var jobId in jobsToDelete)
            {
                logger.LogInformation($"Job Id to delete: {jobId}");

                var tesTaskId = jobId.Split(new[] { '-' })[0];
                logger.LogInformation($"TES task Id to delete: {tesTaskId}");

                TesTask tesTask = null;

                if (await repository.TryGetItemAsync(tesTaskId, item => tesTask = item))
                {
                    if (tesTask.State == TesState.COMPLETEEnum ||
                        tesTask.State == TesState.EXECUTORERROREnum ||
                        tesTask.State == TesState.SYSTEMERROREnum ||
                        tesTask.State == TesState.CANCELEDEnum ||
                        tesTask.State == TesState.UNKNOWNEnum)
                    {
<<<<<<< HEAD
                        await azureProxy.DeleteBatchJobAsync(tesTaskId, cancellationToken);
=======
                        await azureProxy.DeleteBatchJobAsync(tesTaskId);

                        try
                        {
                            if (tesTask.Resources?.ContainsBackendParameterValue(TesResources.SupportedBackendParameters.workflow_execution_identity) == true)
                            {
                                await azureProxy.DeleteBatchPoolIfExistsAsync(tesTaskId);
                            }
                        }
                        catch (Exception exc)
                        {
                            logger.LogError(exc, $"Exception in DeleteOldBatchJobs when attempting to delete the manual batch pool {tesTaskId}");
                            // Do not rethrow
                        }
>>>>>>> 8b4ffa25
                    }
                }
            }
        }
    }
}<|MERGE_RESOLUTION|>--- conflicted
+++ resolved
@@ -1,4 +1,4 @@
-﻿// Copyright (c) Microsoft Corporation.
+// Copyright (c) Microsoft Corporation.
 // Licensed under the MIT License.
 
 using System;
@@ -120,10 +120,7 @@
                         tesTask.State == TesState.CANCELEDEnum ||
                         tesTask.State == TesState.UNKNOWNEnum)
                     {
-<<<<<<< HEAD
                         await azureProxy.DeleteBatchJobAsync(tesTaskId, cancellationToken);
-=======
-                        await azureProxy.DeleteBatchJobAsync(tesTaskId);
 
                         try
                         {
@@ -137,7 +134,6 @@
                             logger.LogError(exc, $"Exception in DeleteOldBatchJobs when attempting to delete the manual batch pool {tesTaskId}");
                             // Do not rethrow
                         }
->>>>>>> 8b4ffa25
                     }
                 }
             }
