--- conflicted
+++ resolved
@@ -61,21 +61,12 @@
         public AzureProxy(string batchAccountName, string azureOfferDurableId, ILogger logger)
         {
             this.logger = logger;
-<<<<<<< HEAD
-
+            this.batchAccountName = batchAccountName;
             var (SubscriptionId, ResourceGroupName, Location, BatchAccountEndpoint) = FindBatchAccountAsync(batchAccountName).Result;
-
+			batchResourceGroupName = ResourceGroupName;
             subscriptionId = SubscriptionId;
             location = Location;
             batchClient = BatchClient.Open(new BatchTokenCredentials($"https://{BatchAccountEndpoint}", () => GetAzureAccessTokenAsync("https://batch.core.windows.net/")));
-=======
-            this.batchAccountName = batchAccountName;
-            var findBatchAccountResult = FindBatchAccountAsync(batchAccountName).Result;
-            batchResourceGroupName = findBatchAccountResult.ResourceGroupName;
-            subscriptionId = findBatchAccountResult.SubscriptionId;
-            location = findBatchAccountResult.Location;
-            batchClient = BatchClient.Open(new BatchTokenCredentials($"https://{findBatchAccountResult.BatchAccountEndpoint}", () => GetAzureAccessTokenAsync("https://batch.core.windows.net/")));
->>>>>>> 8f1e417f
 
             getBatchAccountFunc = async () => 
                 await new BatchManagementClient(new TokenCredentials(await GetAzureAccessTokenAsync())) { SubscriptionId = SubscriptionId }
@@ -411,12 +402,7 @@
                 SelectClause = "id"
             };
 
-<<<<<<< HEAD
             var batchJobsToDelete = await batchClient.JobOperations.ListJobs(jobFilter).ToListAsync(cancellationToken);
-            var count = batchJobsToDelete.Count;
-=======
-            var batchJobsToDelete = await batchClient.JobOperations.ListJobs(jobFilter).ToListAsync();
->>>>>>> 8f1e417f
 
             if (batchJobsToDelete.Count > 1)
             {
@@ -898,7 +884,7 @@
 
                 var containerRegistryInfo = await GetContainerRegistryInfoAsync(executorImage);
 
-                if (containerRegistryInfo != null)
+                if (containerRegistryInfo is not null)
                 {
                     var containerRegistryMgmt = new Microsoft.Azure.Management.Batch.Models.ContainerRegistry(
                         userName: containerRegistryInfo.Username,
@@ -915,7 +901,7 @@
 
                     var containerRegistryInfoForDockerInDocker = await GetContainerRegistryInfoAsync(dockerInDockerImageName);
 
-                    if (containerRegistryInfoForDockerInDocker != null && containerRegistryInfoForDockerInDocker.RegistryServer != containerRegistryInfo.RegistryServer)
+                    if (containerRegistryInfoForDockerInDocker is not null && containerRegistryInfoForDockerInDocker.RegistryServer != containerRegistryInfo.RegistryServer)
                     {
                         var containerRegistryForDockerInDockerMgmt = new Microsoft.Azure.Management.Batch.Models.ContainerRegistry(
                             userName: containerRegistryInfoForDockerInDocker.Username,
@@ -927,7 +913,7 @@
 
                     var containerRegistryInfoForBlobXfer = await GetContainerRegistryInfoAsync(blobxferImageName);
 
-                    if (containerRegistryInfoForBlobXfer != null && containerRegistryInfoForBlobXfer.RegistryServer != containerRegistryInfo.RegistryServer && containerRegistryInfoForBlobXfer.RegistryServer != containerRegistryInfoForDockerInDocker.RegistryServer)
+                    if (containerRegistryInfoForBlobXfer is not null && containerRegistryInfoForBlobXfer.RegistryServer != containerRegistryInfo.RegistryServer && containerRegistryInfoForBlobXfer.RegistryServer != containerRegistryInfoForDockerInDocker.RegistryServer)
                     {
                         var containerRegistryForBlobXferMgmt = new Microsoft.Azure.Management.Batch.Models.ContainerRegistry(
                             userName: containerRegistryInfoForBlobXfer.Username,
